/*
 * Copyright © 2014 Intel Corporation
 *
 * Permission is hereby granted, free of charge, to any person obtaining a
 * copy of this software and associated documentation files (the "Software"),
 * to deal in the Software without restriction, including without limitation
 * the rights to use, copy, modify, merge, publish, distribute, sublicense,
 * and/or sell copies of the Software, and to permit persons to whom the
 * Software is furnished to do so, subject to the following conditions:
 *
 * The above copyright notice and this permission notice (including the next
 * paragraph) shall be included in all copies or substantial portions of the
 * Software.
 *
 * THE SOFTWARE IS PROVIDED "AS IS", WITHOUT WARRANTY OF ANY KIND, EXPRESS OR
 * IMPLIED, INCLUDING BUT NOT LIMITED TO THE WARRANTIES OF MERCHANTABILITY,
 * FITNESS FOR A PARTICULAR PURPOSE AND NONINFRINGEMENT.  IN NO EVENT SHALL
 * THE AUTHORS OR COPYRIGHT HOLDERS BE LIABLE FOR ANY CLAIM, DAMAGES OR OTHER
 * LIABILITY, WHETHER IN AN ACTION OF CONTRACT, TORT OR OTHERWISE, ARISING
 * FROM, OUT OF OR IN CONNECTION WITH THE SOFTWARE OR THE USE OR OTHER DEALINGS
 * IN THE SOFTWARE.
 *
 * Authors:
 *    Connor Abbott (cwabbott0@gmail.com)
 *
 */

/**
 * This header file defines all the available intrinsics in one place. It
 * expands to a list of macros of the form:
 *
 * INTRINSIC(name, num_srcs, src_components, has_dest, dest_components,
 *              num_variables, num_indices, idx0, idx1, idx2, flags)
 *
 * Which should correspond one-to-one with the nir_intrinsic_info structure. It
 * is included in both ir.h to create the nir_intrinsic enum (with members of
 * the form nir_intrinsic_(name)) and and in opcodes.c to create
 * nir_intrinsic_infos, which is a const array of nir_intrinsic_info structures
 * for each intrinsic.
 */

#define ARR(...) { __VA_ARGS__ }


INTRINSIC(load_var, 0, ARR(0), true, 0, 1, 0, xx, xx, xx, NIR_INTRINSIC_CAN_ELIMINATE)
INTRINSIC(store_var, 1, ARR(0), false, 0, 1, 1, WRMASK, xx, xx, 0)
INTRINSIC(copy_var, 0, ARR(0), false, 0, 2, 0, xx, xx, xx, 0)

/*
 * Interpolation of input.  The interp_var_at* intrinsics are similar to the
 * load_var intrinsic acting an a shader input except that they interpolate
 * the input differently.  The at_sample and at_offset intrinsics take an
 * aditional source that is a integer sample id or a vec2 position offset
 * respectively.
 */

INTRINSIC(interp_var_at_centroid, 0, ARR(0), true, 0, 1, 0, xx, xx, xx,
          NIR_INTRINSIC_CAN_ELIMINATE | NIR_INTRINSIC_CAN_REORDER)
INTRINSIC(interp_var_at_sample, 1, ARR(1), true, 0, 1, 0, xx, xx, xx,
          NIR_INTRINSIC_CAN_ELIMINATE | NIR_INTRINSIC_CAN_REORDER)
INTRINSIC(interp_var_at_offset, 1, ARR(2), true, 0, 1, 0, xx, xx, xx,
          NIR_INTRINSIC_CAN_ELIMINATE | NIR_INTRINSIC_CAN_REORDER)

/*
 * Ask the driver for the size of a given buffer. It takes the buffer index
 * as source.
 */
INTRINSIC(get_buffer_size, 1, ARR(1), true, 1, 0, 0, xx, xx, xx,
          NIR_INTRINSIC_CAN_ELIMINATE | NIR_INTRINSIC_CAN_REORDER)

/*
 * a barrier is an intrinsic with no inputs/outputs but which can't be moved
 * around/optimized in general
 */
#define BARRIER(name) INTRINSIC(name, 0, ARR(0), false, 0, 0, 0, xx, xx, xx, 0)

BARRIER(barrier)
BARRIER(discard)

/*
 * Memory barrier with semantics analogous to the memoryBarrier() GLSL
 * intrinsic.
 */
BARRIER(memory_barrier)

/*
 * Shader clock intrinsic with semantics analogous to the clock2x32ARB()
 * GLSL intrinsic.
 * The latter can be used as code motion barrier, which is currently not
 * feasible with NIR.
 */
INTRINSIC(shader_clock, 0, ARR(0), true, 1, 0, 0, xx, xx, xx, NIR_INTRINSIC_CAN_ELIMINATE)

/*
 * Memory barrier with semantics analogous to the compute shader
 * groupMemoryBarrier(), memoryBarrierAtomicCounter(), memoryBarrierBuffer(),
 * memoryBarrierImage() and memoryBarrierShared() GLSL intrinsics.
 */
BARRIER(group_memory_barrier)
BARRIER(memory_barrier_atomic_counter)
BARRIER(memory_barrier_buffer)
BARRIER(memory_barrier_image)
BARRIER(memory_barrier_shared)

/** A conditional discard, with a single boolean source. */
INTRINSIC(discard_if, 1, ARR(1), false, 0, 0, 0, xx, xx, xx, 0)

/**
 * Basic Geometry Shader intrinsics.
 *
 * emit_vertex implements GLSL's EmitStreamVertex() built-in.  It takes a single
 * index, which is the stream ID to write to.
 *
 * end_primitive implements GLSL's EndPrimitive() built-in.
 */
INTRINSIC(emit_vertex,   0, ARR(0), false, 0, 0, 1, STREAM_ID, xx, xx, 0)
INTRINSIC(end_primitive, 0, ARR(0), false, 0, 0, 1, STREAM_ID, xx, xx, 0)

/**
 * Geometry Shader intrinsics with a vertex count.
 *
 * Alternatively, drivers may implement these intrinsics, and use
 * nir_lower_gs_intrinsics() to convert from the basic intrinsics.
 *
 * These maintain a count of the number of vertices emitted, as an additional
 * unsigned integer source.
 */
INTRINSIC(emit_vertex_with_counter, 1, ARR(1), false, 0, 0, 1, STREAM_ID, xx, xx, 0)
INTRINSIC(end_primitive_with_counter, 1, ARR(1), false, 0, 0, 1, STREAM_ID, xx, xx, 0)
INTRINSIC(set_vertex_count, 1, ARR(1), false, 0, 0, 0, xx, xx, xx, 0)

/*
 * Atomic counters
 *
 * The *_var variants take an atomic_uint nir_variable, while the other,
 * lowered, variants take a constant buffer index and register offset.
 */

#define ATOMIC(name, flags) \
   INTRINSIC(atomic_counter_##name##_var, 0, ARR(0), true, 1, 1, 0, xx, xx, xx, flags) \
   INTRINSIC(atomic_counter_##name, 1, ARR(1), true, 1, 0, 1, BASE, xx, xx, flags)

ATOMIC(inc, 0)
ATOMIC(dec, 0)
ATOMIC(read, NIR_INTRINSIC_CAN_ELIMINATE)

/*
 * Image load, store and atomic intrinsics.
 *
 * All image intrinsics take an image target passed as a nir_variable.  Image
 * variables contain a number of memory and layout qualifiers that influence
 * the semantics of the intrinsic.
 *
 * All image intrinsics take a four-coordinate vector and a sample index as
 * first two sources, determining the location within the image that will be
 * accessed by the intrinsic.  Components not applicable to the image target
 * in use are undefined.  Image store takes an additional four-component
 * argument with the value to be written, and image atomic operations take
 * either one or two additional scalar arguments with the same meaning as in
 * the ARB_shader_image_load_store specification.
 */
INTRINSIC(image_load, 2, ARR(4, 1), true, 4, 1, 0, xx, xx, xx,
          NIR_INTRINSIC_CAN_ELIMINATE)
INTRINSIC(image_store, 3, ARR(4, 1, 4), false, 0, 1, 0, xx, xx, xx, 0)
INTRINSIC(image_atomic_add, 3, ARR(4, 1, 1), true, 1, 1, 0, xx, xx, xx, 0)
INTRINSIC(image_atomic_min, 3, ARR(4, 1, 1), true, 1, 1, 0, xx, xx, xx, 0)
INTRINSIC(image_atomic_max, 3, ARR(4, 1, 1), true, 1, 1, 0, xx, xx, xx, 0)
INTRINSIC(image_atomic_and, 3, ARR(4, 1, 1), true, 1, 1, 0, xx, xx, xx, 0)
INTRINSIC(image_atomic_or, 3, ARR(4, 1, 1), true, 1, 1, 0, xx, xx, xx, 0)
INTRINSIC(image_atomic_xor, 3, ARR(4, 1, 1), true, 1, 1, 0, xx, xx, xx, 0)
INTRINSIC(image_atomic_exchange, 3, ARR(4, 1, 1), true, 1, 1, 0, xx, xx, xx, 0)
INTRINSIC(image_atomic_comp_swap, 4, ARR(4, 1, 1, 1), true, 1, 1, 0, xx, xx, xx, 0)
INTRINSIC(image_size, 0, ARR(0), true, 4, 1, 0, xx, xx, xx,
          NIR_INTRINSIC_CAN_ELIMINATE | NIR_INTRINSIC_CAN_REORDER)
INTRINSIC(image_samples, 0, ARR(0), true, 1, 1, 0, xx, xx, xx,
          NIR_INTRINSIC_CAN_ELIMINATE | NIR_INTRINSIC_CAN_REORDER)

/*
 * Vulkan descriptor set intrinsic
 *
 * The Vulkan API uses a different binding model from GL.  In the Vulkan
<<<<<<< HEAD
 * API, all external resources are represented by a tripple:
=======
 * API, all external resources are represented by a tuple:
>>>>>>> eeff1331
 *
 * (descriptor set, binding, array index)
 *
 * where the array index is the only thing allowed to be indirect.  The
 * vulkan_surface_index intrinsic takes the descriptor set and binding as
 * its first two indices and the array index as its source.  The third
 * index is a nir_variable_mode in case that's useful to the backend.
 *
 * The intended usage is that the shader will call vulkan_surface_index to
 * get an index and then pass that as the buffer index ubo/ssbo calls.
 */
INTRINSIC(vulkan_resource_index, 1, ARR(1), true, 1, 0, 2,
          DESC_SET, BINDING, xx,
          NIR_INTRINSIC_CAN_ELIMINATE | NIR_INTRINSIC_CAN_REORDER)

/*
 * variable atomic intrinsics
 *
 * All of these variable atomic memory operations read a value from memory,
 * compute a new value using one of the operations below, write the new value
 * to memory, and return the original value read.
 *
 * All operations take 1 source except CompSwap that takes 2. These sources
 * represent:
 *
 * 0: The data parameter to the atomic function (i.e. the value to add
 *    in shared_atomic_add, etc).
 * 1: For CompSwap only: the second data parameter.
 *
 * All operations take 1 variable deref.
 */
INTRINSIC(var_atomic_add, 1, ARR(1), true, 1, 1, 0, xx, xx, xx, 0)
INTRINSIC(var_atomic_imin, 1, ARR(1), true, 1, 1, 0, xx, xx, xx, 0)
INTRINSIC(var_atomic_umin, 1, ARR(1), true, 1, 1, 0, xx, xx, xx, 0)
INTRINSIC(var_atomic_imax, 1, ARR(1), true, 1, 1, 0, xx, xx, xx, 0)
INTRINSIC(var_atomic_umax, 1, ARR(1), true, 1, 1, 0, xx, xx, xx, 0)
INTRINSIC(var_atomic_and, 1, ARR(1), true, 1, 1, 0, xx, xx, xx, 0)
INTRINSIC(var_atomic_or, 1, ARR(1), true, 1, 1, 0, xx, xx, xx, 0)
INTRINSIC(var_atomic_xor, 1, ARR(1), true, 1, 1, 0, xx, xx, xx, 0)
INTRINSIC(var_atomic_exchange, 1, ARR(1), true, 1, 1, 0, xx, xx, xx, 0)
INTRINSIC(var_atomic_comp_swap, 2, ARR(1, 1), true, 1, 1, 0, xx, xx, xx, 0)

/*
 * SSBO atomic intrinsics
 *
 * All of the SSBO atomic memory operations read a value from memory,
 * compute a new value using one of the operations below, write the new
 * value to memory, and return the original value read.
 *
 * All operations take 3 sources except CompSwap that takes 4. These
 * sources represent:
 *
 * 0: The SSBO buffer index.
 * 1: The offset into the SSBO buffer of the variable that the atomic
 *    operation will operate on.
 * 2: The data parameter to the atomic function (i.e. the value to add
 *    in ssbo_atomic_add, etc).
 * 3: For CompSwap only: the second data parameter.
 */
INTRINSIC(ssbo_atomic_add, 3, ARR(1, 1, 1), true, 1, 0, 0, xx, xx, xx, 0)
INTRINSIC(ssbo_atomic_imin, 3, ARR(1, 1, 1), true, 1, 0, 0, xx, xx, xx, 0)
INTRINSIC(ssbo_atomic_umin, 3, ARR(1, 1, 1), true, 1, 0, 0, xx, xx, xx, 0)
INTRINSIC(ssbo_atomic_imax, 3, ARR(1, 1, 1), true, 1, 0, 0, xx, xx, xx, 0)
INTRINSIC(ssbo_atomic_umax, 3, ARR(1, 1, 1), true, 1, 0, 0, xx, xx, xx, 0)
INTRINSIC(ssbo_atomic_and, 3, ARR(1, 1, 1), true, 1, 0, 0, xx, xx, xx, 0)
INTRINSIC(ssbo_atomic_or, 3, ARR(1, 1, 1), true, 1, 0, 0, xx, xx, xx, 0)
INTRINSIC(ssbo_atomic_xor, 3, ARR(1, 1, 1), true, 1, 0, 0, xx, xx, xx, 0)
INTRINSIC(ssbo_atomic_exchange, 3, ARR(1, 1, 1), true, 1, 0, 0, xx, xx, xx, 0)
INTRINSIC(ssbo_atomic_comp_swap, 4, ARR(1, 1, 1, 1), true, 1, 0, 0, xx, xx, xx, 0)

/*
 * CS shared variable atomic intrinsics
 *
 * All of the shared variable atomic memory operations read a value from
 * memory, compute a new value using one of the operations below, write the
 * new value to memory, and return the original value read.
 *
 * All operations take 2 sources except CompSwap that takes 3. These
 * sources represent:
 *
 * 0: The offset into the shared variable storage region that the atomic
 *    operation will operate on.
 * 1: The data parameter to the atomic function (i.e. the value to add
 *    in shared_atomic_add, etc).
 * 2: For CompSwap only: the second data parameter.
 */
INTRINSIC(shared_atomic_add, 2, ARR(1, 1), true, 1, 0, 0, xx, xx, xx, 0)
INTRINSIC(shared_atomic_imin, 2, ARR(1, 1), true, 1, 0, 0, xx, xx, xx, 0)
INTRINSIC(shared_atomic_umin, 2, ARR(1, 1), true, 1, 0, 0, xx, xx, xx, 0)
INTRINSIC(shared_atomic_imax, 2, ARR(1, 1), true, 1, 0, 0, xx, xx, xx, 0)
INTRINSIC(shared_atomic_umax, 2, ARR(1, 1), true, 1, 0, 0, xx, xx, xx, 0)
INTRINSIC(shared_atomic_and, 2, ARR(1, 1), true, 1, 0, 0, xx, xx, xx, 0)
INTRINSIC(shared_atomic_or, 2, ARR(1, 1), true, 1, 0, 0, xx, xx, xx, 0)
INTRINSIC(shared_atomic_xor, 2, ARR(1, 1), true, 1, 0, 0, xx, xx, xx, 0)
INTRINSIC(shared_atomic_exchange, 2, ARR(1, 1), true, 1, 0, 0, xx, xx, xx, 0)
INTRINSIC(shared_atomic_comp_swap, 3, ARR(1, 1, 1), true, 1, 0, 0, xx, xx, xx, 0)

#define SYSTEM_VALUE(name, components, num_indices, idx0, idx1, idx2) \
   INTRINSIC(load_##name, 0, ARR(0), true, components, 0, num_indices, \
   idx0, idx1, idx2, \
   NIR_INTRINSIC_CAN_ELIMINATE | NIR_INTRINSIC_CAN_REORDER)

SYSTEM_VALUE(front_face, 1, 0, xx, xx, xx)
SYSTEM_VALUE(vertex_id, 1, 0, xx, xx, xx)
SYSTEM_VALUE(vertex_id_zero_base, 1, 0, xx, xx, xx)
SYSTEM_VALUE(base_vertex, 1, 0, xx, xx, xx)
SYSTEM_VALUE(instance_id, 1, 0, xx, xx, xx)
SYSTEM_VALUE(base_instance, 1, 0, xx, xx, xx)
SYSTEM_VALUE(draw_id, 1, 0, xx, xx, xx)
SYSTEM_VALUE(sample_id, 1, 0, xx, xx, xx)
SYSTEM_VALUE(sample_pos, 2, 0, xx, xx, xx)
SYSTEM_VALUE(sample_mask_in, 1, 0, xx, xx, xx)
SYSTEM_VALUE(primitive_id, 1, 0, xx, xx, xx)
SYSTEM_VALUE(invocation_id, 1, 0, xx, xx, xx)
SYSTEM_VALUE(tess_coord, 3, 0, xx, xx, xx)
SYSTEM_VALUE(tess_level_outer, 4, 0, xx, xx, xx)
SYSTEM_VALUE(tess_level_inner, 2, 0, xx, xx, xx)
SYSTEM_VALUE(patch_vertices_in, 1, 0, xx, xx, xx)
SYSTEM_VALUE(local_invocation_id, 3, 0, xx, xx, xx)
SYSTEM_VALUE(work_group_id, 3, 0, xx, xx, xx)
SYSTEM_VALUE(user_clip_plane, 4, 1, UCP_ID, xx, xx)
SYSTEM_VALUE(num_work_groups, 3, 0, xx, xx, xx)
SYSTEM_VALUE(helper_invocation, 1, 0, xx, xx, xx)

/*
 * Load operations pull data from some piece of GPU memory.  All load
 * operations operate in terms of offsets into some piece of theoretical
 * memory.  Loads from externally visible memory (UBO and SSBO) simply take a
 * byte offset as a source.  Loads from opaque memory (uniforms, inputs, etc.)
 * take a base+offset pair where the base (const_index[0]) gives the location
 * of the start of the variable being loaded and and the offset source is a
 * offset into that variable.
 *
 * Uniform load operations have a second "range" index that specifies the
 * range (starting at base) of the data from which we are loading.  If
 * const_index[1] == 0, then the range is unknown.
 *
 * Some load operations such as UBO/SSBO load and per_vertex loads take an
 * additional source to specify which UBO/SSBO/vertex to load from.
 *
 * The exact address type depends on the lowering pass that generates the
 * load/store intrinsics.  Typically, this is vec4 units for things such as
 * varying slots and float units for fragment shader inputs.  UBO and SSBO
 * offsets are always in bytes.
 */

#define LOAD(name, srcs, num_indices, idx0, idx1, idx2, flags) \
   INTRINSIC(load_##name, srcs, ARR(1, 1, 1, 1), true, 0, 0, num_indices, idx0, idx1, idx2, flags)

/* src[] = { offset }. const_index[] = { base } */
LOAD(uniform, 1, 2, BASE, RANGE, xx, NIR_INTRINSIC_CAN_ELIMINATE | NIR_INTRINSIC_CAN_REORDER)
/* src[] = { buffer_index, offset }. No const_index */
LOAD(ubo, 2, 0, xx, xx, xx, NIR_INTRINSIC_CAN_ELIMINATE | NIR_INTRINSIC_CAN_REORDER)
/* src[] = { offset }. const_index[] = { base } */
LOAD(input, 1, 1, BASE, xx, xx, NIR_INTRINSIC_CAN_ELIMINATE | NIR_INTRINSIC_CAN_REORDER)
/* src[] = { vertex, offset }. const_index[] = { base } */
LOAD(per_vertex_input, 2, 1, BASE, xx, xx, NIR_INTRINSIC_CAN_ELIMINATE | NIR_INTRINSIC_CAN_REORDER)
/* src[] = { buffer_index, offset }. No const_index */
LOAD(ssbo, 2, 0, xx, xx, xx, NIR_INTRINSIC_CAN_ELIMINATE)
/* src[] = { offset }. const_index[] = { base } */
LOAD(output, 1, 1, BASE, xx, xx, NIR_INTRINSIC_CAN_ELIMINATE)
/* src[] = { vertex, offset }. const_index[] = { base } */
LOAD(per_vertex_output, 2, 1, BASE, xx, xx, NIR_INTRINSIC_CAN_ELIMINATE)
/* src[] = { offset }. const_index[] = { base } */
LOAD(shared, 1, 1, BASE, xx, xx, NIR_INTRINSIC_CAN_ELIMINATE)
/* src[] = { offset }. const_index[] = { base, range } */
LOAD(push_constant, 1, 2, BASE, RANGE, xx,
     NIR_INTRINSIC_CAN_ELIMINATE | NIR_INTRINSIC_CAN_REORDER)

/*
 * Stores work the same way as loads, except now the first source is the value
 * to store and the second (and possibly third) source specify where to store
 * the value.  SSBO and shared memory stores also have a write mask as
 * const_index[0].
 */

#define STORE(name, srcs, num_indices, idx0, idx1, idx2, flags) \
   INTRINSIC(store_##name, srcs, ARR(0, 1, 1, 1), false, 0, 0, num_indices, idx0, idx1, idx2, flags)

/* src[] = { value, offset }. const_index[] = { base, write_mask } */
STORE(output, 2, 2, BASE, WRMASK, xx, 0)
/* src[] = { value, vertex, offset }. const_index[] = { base, write_mask } */
STORE(per_vertex_output, 3, 2, BASE, WRMASK, xx, 0)
/* src[] = { value, block_index, offset }. const_index[] = { write_mask } */
STORE(ssbo, 3, 1, WRMASK, xx, xx, 0)
/* src[] = { value, offset }. const_index[] = { base, write_mask } */
STORE(shared, 2, 2, BASE, WRMASK, xx, 0)

LAST_INTRINSIC(store_shared)<|MERGE_RESOLUTION|>--- conflicted
+++ resolved
@@ -179,11 +179,7 @@
  * Vulkan descriptor set intrinsic
  *
  * The Vulkan API uses a different binding model from GL.  In the Vulkan
-<<<<<<< HEAD
- * API, all external resources are represented by a tripple:
-=======
  * API, all external resources are represented by a tuple:
->>>>>>> eeff1331
  *
  * (descriptor set, binding, array index)
  *
