/**************************************************************************
 * 
 * Copyright 2007 Tungsten Graphics, Inc., Cedar Park, Texas.
 * All Rights Reserved.
 * 
 * Permission is hereby granted, free of charge, to any person obtaining a
 * copy of this software and associated documentation files (the
 * "Software"), to deal in the Software without restriction, including
 * without limitation the rights to use, copy, modify, merge, publish,
 * distribute, sub license, and/or sell copies of the Software, and to
 * permit persons to whom the Software is furnished to do so, subject to
 * the following conditions:
 * 
 * The above copyright notice and this permission notice (including the
 * next paragraph) shall be included in all copies or substantial portions
 * of the Software.
 * 
 * THE SOFTWARE IS PROVIDED "AS IS", WITHOUT WARRANTY OF ANY KIND, EXPRESS
 * OR IMPLIED, INCLUDING BUT NOT LIMITED TO THE WARRANTIES OF
 * MERCHANTABILITY, FITNESS FOR A PARTICULAR PURPOSE AND NON-INFRINGEMENT.
 * IN NO EVENT SHALL TUNGSTEN GRAPHICS AND/OR ITS SUPPLIERS BE LIABLE FOR
 * ANY CLAIM, DAMAGES OR OTHER LIABILITY, WHETHER IN AN ACTION OF CONTRACT,
 * TORT OR OTHERWISE, ARISING FROM, OUT OF OR IN CONNECTION WITH THE
 * SOFTWARE OR THE USE OR OTHER DEALINGS IN THE SOFTWARE.
 * 
 **************************************************************************/

#include "glheader.h"
#include "macros.h"
#include "enums.h"
#include "shader/program.h"
#include "shader/prog_parameter.h"
#include "shader/prog_cache.h"
#include "shader/prog_instruction.h"
#include "shader/prog_print.h"
#include "shader/prog_statevars.h"
#include "shader/programopt.h"
#include "texenvprogram.h"


struct texenvprog_cache_item
{
   GLuint hash;
   void *key;
   struct gl_fragment_program *data;
   struct texenvprog_cache_item *next;
};


/**
 * This MAX is probably a bit generous, but that's OK.  There can be
 * up to four instructions per texture unit (TEX + 3 for combine),
 * then there's fog and specular add.
 */
#define MAX_INSTRUCTIONS ((MAX_TEXTURE_UNITS * 4) + 12)

#define DISASSEM (MESA_VERBOSE & VERBOSE_DISASSEM)

struct mode_opt {
   GLuint Source:4;
   GLuint Operand:3;
};

struct state_key {
   GLbitfield enabled_units;
   GLuint separate_specular:1;
   GLuint fog_enabled:1;
   GLuint fog_mode:2;

   struct {
      GLuint enabled:1;
      GLuint source_index:3;   /* one of TEXTURE_1D/2D/3D/CUBE/RECT_INDEX */
      GLuint shadow:1;
      GLuint ScaleShiftRGB:2;
      GLuint ScaleShiftA:2;

      GLuint NumArgsRGB:2;
      GLuint ModeRGB:4;
      struct mode_opt OptRGB[3];

      GLuint NumArgsA:2;
      GLuint ModeA:4;
      struct mode_opt OptA[3];
   } unit[8];
};

#define FOG_LINEAR  0
#define FOG_EXP     1
#define FOG_EXP2    2
#define FOG_UNKNOWN 3

static GLuint translate_fog_mode( GLenum mode )
{
   switch (mode) {
   case GL_LINEAR: return FOG_LINEAR;
   case GL_EXP: return FOG_EXP;
   case GL_EXP2: return FOG_EXP2;
   default: return FOG_UNKNOWN;
   }
}

#define OPR_SRC_COLOR           0
#define OPR_ONE_MINUS_SRC_COLOR 1
#define OPR_SRC_ALPHA           2
#define OPR_ONE_MINUS_SRC_ALPHA	3
#define OPR_ZERO                4
#define OPR_ONE                 5
#define OPR_UNKNOWN             7

static GLuint translate_operand( GLenum operand )
{
   switch (operand) {
   case GL_SRC_COLOR: return OPR_SRC_COLOR;
   case GL_ONE_MINUS_SRC_COLOR: return OPR_ONE_MINUS_SRC_COLOR;
   case GL_SRC_ALPHA: return OPR_SRC_ALPHA;
   case GL_ONE_MINUS_SRC_ALPHA: return OPR_ONE_MINUS_SRC_ALPHA;
   case GL_ZERO: return OPR_ZERO;
   case GL_ONE: return OPR_ONE;
   default:	return OPR_UNKNOWN;
   }
}

#define SRC_TEXTURE  0
#define SRC_TEXTURE0 1
#define SRC_TEXTURE1 2
#define SRC_TEXTURE2 3
#define SRC_TEXTURE3 4
#define SRC_TEXTURE4 5
#define SRC_TEXTURE5 6
#define SRC_TEXTURE6 7
#define SRC_TEXTURE7 8
#define SRC_CONSTANT 9
#define SRC_PRIMARY_COLOR 10
#define SRC_PREVIOUS 11
#define SRC_UNKNOWN  15

static GLuint translate_source( GLenum src )
{
   switch (src) {
   case GL_TEXTURE: return SRC_TEXTURE;
   case GL_TEXTURE0:
   case GL_TEXTURE1:
   case GL_TEXTURE2:
   case GL_TEXTURE3:
   case GL_TEXTURE4:
   case GL_TEXTURE5:
   case GL_TEXTURE6:
   case GL_TEXTURE7: return SRC_TEXTURE0 + (src - GL_TEXTURE0);
   case GL_CONSTANT: return SRC_CONSTANT;
   case GL_PRIMARY_COLOR: return SRC_PRIMARY_COLOR;
   case GL_PREVIOUS: return SRC_PREVIOUS;
   default: return SRC_UNKNOWN;
   }
}

#define MODE_REPLACE       0
#define MODE_MODULATE      1
#define MODE_ADD           2
#define MODE_ADD_SIGNED    3
#define MODE_INTERPOLATE   4
#define MODE_SUBTRACT      5
#define MODE_DOT3_RGB      6
#define MODE_DOT3_RGB_EXT  7
#define MODE_DOT3_RGBA     8
#define MODE_DOT3_RGBA_EXT 9
#define MODE_MODULATE_ADD_ATI           10
#define MODE_MODULATE_SIGNED_ADD_ATI    11
#define MODE_MODULATE_SUBTRACT_ATI      12
#define MODE_UNKNOWN       15

static GLuint translate_mode( GLenum mode )
{
   switch (mode) {
   case GL_REPLACE: return MODE_REPLACE;
   case GL_MODULATE: return MODE_MODULATE;
   case GL_ADD: return MODE_ADD;
   case GL_ADD_SIGNED: return MODE_ADD_SIGNED;
   case GL_INTERPOLATE: return MODE_INTERPOLATE;
   case GL_SUBTRACT: return MODE_SUBTRACT;
   case GL_DOT3_RGB: return MODE_DOT3_RGB;
   case GL_DOT3_RGB_EXT: return MODE_DOT3_RGB_EXT;
   case GL_DOT3_RGBA: return MODE_DOT3_RGBA;
   case GL_DOT3_RGBA_EXT: return MODE_DOT3_RGBA_EXT;
   case GL_MODULATE_ADD_ATI: return MODE_MODULATE_ADD_ATI;
   case GL_MODULATE_SIGNED_ADD_ATI: return MODE_MODULATE_SIGNED_ADD_ATI;
   case GL_MODULATE_SUBTRACT_ATI: return MODE_MODULATE_SUBTRACT_ATI;
   default: return MODE_UNKNOWN;
   }
}

#define TEXTURE_UNKNOWN_INDEX 7
static GLuint translate_tex_src_bit( GLbitfield bit )
{
   switch (bit) {
   case TEXTURE_1D_BIT:   return TEXTURE_1D_INDEX;
   case TEXTURE_2D_BIT:   return TEXTURE_2D_INDEX;
   case TEXTURE_RECT_BIT: return TEXTURE_RECT_INDEX;
   case TEXTURE_3D_BIT:   return TEXTURE_3D_INDEX;
   case TEXTURE_CUBE_BIT: return TEXTURE_CUBE_INDEX;
   default: return TEXTURE_UNKNOWN_INDEX;
   }
}

/**
 * Examine current texture environment state and generate a unique
 * key to identify it.
 */
static void make_state_key( GLcontext *ctx,  struct state_key *key )
{
   GLuint i, j;
	
   memset(key, 0, sizeof(*key));

   for (i=0;i<MAX_TEXTURE_UNITS;i++) {
      const struct gl_texture_unit *texUnit = &ctx->Texture.Unit[i];

      if (!texUnit->_ReallyEnabled || !texUnit->Enabled)
         continue;

      key->unit[i].enabled = 1;
      key->enabled_units |= (1<<i);

      key->unit[i].source_index = 
	 translate_tex_src_bit(texUnit->_ReallyEnabled);		
      key->unit[i].shadow = texUnit->_Current->CompareMode == GL_COMPARE_R_TO_TEXTURE;

      key->unit[i].NumArgsRGB = texUnit->_CurrentCombine->_NumArgsRGB;
      key->unit[i].NumArgsA = texUnit->_CurrentCombine->_NumArgsA;

      key->unit[i].ModeRGB =
	 translate_mode(texUnit->_CurrentCombine->ModeRGB);
      key->unit[i].ModeA =
	 translate_mode(texUnit->_CurrentCombine->ModeA);
		
      key->unit[i].ScaleShiftRGB = texUnit->_CurrentCombine->ScaleShiftRGB;
      key->unit[i].ScaleShiftA = texUnit->_CurrentCombine->ScaleShiftA;

      for (j=0;j<3;j++) {
         key->unit[i].OptRGB[j].Operand =
	    translate_operand(texUnit->_CurrentCombine->OperandRGB[j]);
         key->unit[i].OptA[j].Operand =
	    translate_operand(texUnit->_CurrentCombine->OperandA[j]);
         key->unit[i].OptRGB[j].Source =
	    translate_source(texUnit->_CurrentCombine->SourceRGB[j]);
         key->unit[i].OptA[j].Source =
	    translate_source(texUnit->_CurrentCombine->SourceA[j]);
      }
   }
	
   if (ctx->_TriangleCaps & DD_SEPARATE_SPECULAR)
      key->separate_specular = 1;

   if (ctx->Fog.Enabled) {
      key->fog_enabled = 1;
      key->fog_mode = translate_fog_mode(ctx->Fog.Mode);
   }
}

/* Use uregs to represent registers internally, translate to Mesa's
 * expected formats on emit.  
 *
 * NOTE: These are passed by value extensively in this file rather
 * than as usual by pointer reference.  If this disturbs you, try
 * remembering they are just 32bits in size.
 *
 * GCC is smart enough to deal with these dword-sized structures in
 * much the same way as if I had defined them as dwords and was using
 * macros to access and set the fields.  This is much nicer and easier
 * to evolve.
 */
struct ureg {
   GLuint file:4;
   GLuint idx:8;
   GLuint negatebase:1;
   GLuint abs:1;
   GLuint negateabs:1;
   GLuint swz:12;
   GLuint pad:5;
};

static const struct ureg undef = { 
   PROGRAM_UNDEFINED,
   ~0,
   0,
   0,
   0,
   0,
   0
};


/* State used to build the fragment program:
 */
struct texenv_fragment_program {
   struct gl_fragment_program *program;
   GLcontext *ctx;
   struct state_key *state;

   GLbitfield alu_temps;	/* Track texture indirections, see spec. */
   GLbitfield temps_output;	/* Track texture indirections, see spec. */
   GLbitfield temp_in_use;	/* Tracks temporary regs which are in use. */
   GLboolean error;

   struct ureg src_texture[MAX_TEXTURE_UNITS];   
   /* Reg containing each texture unit's sampled texture color,
    * else undef.
    */

   struct ureg src_previous;	/* Reg containing color from previous 
				 * stage.  May need to be decl'd.
				 */

   GLuint last_tex_stage;	/* Number of last enabled texture unit */

   struct ureg half;
   struct ureg one;
   struct ureg zero;
};



static struct ureg make_ureg(GLuint file, GLuint idx)
{
   struct ureg reg;
   reg.file = file;
   reg.idx = idx;
   reg.negatebase = 0;
   reg.abs = 0;
   reg.negateabs = 0;
   reg.swz = SWIZZLE_NOOP;
   reg.pad = 0;
   return reg;
}

static struct ureg swizzle( struct ureg reg, int x, int y, int z, int w )
{
   reg.swz = MAKE_SWIZZLE4(GET_SWZ(reg.swz, x),
			   GET_SWZ(reg.swz, y),
			   GET_SWZ(reg.swz, z),
			   GET_SWZ(reg.swz, w));

   return reg;
}

static struct ureg swizzle1( struct ureg reg, int x )
{
   return swizzle(reg, x, x, x, x);
}

static struct ureg negate( struct ureg reg )
{
   reg.negatebase ^= 1;
   return reg;
}

static GLboolean is_undef( struct ureg reg )
{
   return reg.file == PROGRAM_UNDEFINED;
}


static struct ureg get_temp( struct texenv_fragment_program *p )
{
   GLint bit;
   
   /* First try and reuse temps which have been used already:
    */
   bit = _mesa_ffs( ~p->temp_in_use & p->alu_temps );

   /* Then any unused temporary:
    */
   if (!bit)
      bit = _mesa_ffs( ~p->temp_in_use );

   if (!bit) {
      _mesa_problem(NULL, "%s: out of temporaries\n", __FILE__);
      _mesa_exit(1);
   }

   if ((GLuint) bit > p->program->Base.NumTemporaries)
      p->program->Base.NumTemporaries = bit;

   p->temp_in_use |= 1<<(bit-1);
   return make_ureg(PROGRAM_TEMPORARY, (bit-1));
}

static struct ureg get_tex_temp( struct texenv_fragment_program *p )
{
   int bit;
   
   /* First try to find availble temp not previously used (to avoid
    * starting a new texture indirection).  According to the spec, the
    * ~p->temps_output isn't necessary, but will keep it there for
    * now:
    */
   bit = _mesa_ffs( ~p->temp_in_use & ~p->alu_temps & ~p->temps_output );

   /* Then any unused temporary:
    */
   if (!bit) 
      bit = _mesa_ffs( ~p->temp_in_use );

   if (!bit) {
      _mesa_problem(NULL, "%s: out of temporaries\n", __FILE__);
      _mesa_exit(1);
   }

   if ((GLuint) bit > p->program->Base.NumTemporaries)
      p->program->Base.NumTemporaries = bit;

   p->temp_in_use |= 1<<(bit-1);
   return make_ureg(PROGRAM_TEMPORARY, (bit-1));
}


static void release_temps(GLcontext *ctx, struct texenv_fragment_program *p )
{
   GLuint max_temp = ctx->Const.FragmentProgram.MaxTemps;

   /* KW: To support tex_env_crossbar, don't release the registers in
    * temps_output.
    */
   if (max_temp >= sizeof(int) * 8)
      p->temp_in_use = p->temps_output;
   else
      p->temp_in_use = ~((1<<max_temp)-1) | p->temps_output;
}


static struct ureg register_param5( struct texenv_fragment_program *p, 
				    GLint s0,
				    GLint s1,
				    GLint s2,
				    GLint s3,
				    GLint s4)
{
   gl_state_index tokens[STATE_LENGTH];
   GLuint idx;
   tokens[0] = s0;
   tokens[1] = s1;
   tokens[2] = s2;
   tokens[3] = s3;
   tokens[4] = s4;
   idx = _mesa_add_state_reference( p->program->Base.Parameters, tokens );
   return make_ureg(PROGRAM_STATE_VAR, idx);
}


#define register_param1(p,s0)          register_param5(p,s0,0,0,0,0)
#define register_param2(p,s0,s1)       register_param5(p,s0,s1,0,0,0)
#define register_param3(p,s0,s1,s2)    register_param5(p,s0,s1,s2,0,0)
#define register_param4(p,s0,s1,s2,s3) register_param5(p,s0,s1,s2,s3,0)


static struct ureg register_input( struct texenv_fragment_program *p, GLuint input )
{
   p->program->Base.InputsRead |= (1 << input);
   return make_ureg(PROGRAM_INPUT, input);
}


static void emit_arg( struct prog_src_register *reg,
		      struct ureg ureg )
{
   reg->File = ureg.file;
   reg->Index = ureg.idx;
   reg->Swizzle = ureg.swz;
   reg->NegateBase = ureg.negatebase ? 0xf : 0x0;
   reg->Abs = ureg.abs;
   reg->NegateAbs = ureg.negateabs;
}

static void emit_dst( struct prog_dst_register *dst,
		      struct ureg ureg, GLuint mask )
{
   dst->File = ureg.file;
   dst->Index = ureg.idx;
   dst->WriteMask = mask;
   dst->CondMask = COND_TR;  /* always pass cond test */
   dst->CondSwizzle = SWIZZLE_NOOP;
}

static struct prog_instruction *
emit_op(struct texenv_fragment_program *p,
	enum prog_opcode op,
	struct ureg dest,
	GLuint mask,
	GLboolean saturate,
	struct ureg src0,
	struct ureg src1,
	struct ureg src2 )
{
   GLuint nr = p->program->Base.NumInstructions++;
   struct prog_instruction *inst = &p->program->Base.Instructions[nr];
<<<<<<< HEAD

=======
      
>>>>>>> e6887a57
   assert(nr < MAX_INSTRUCTIONS);

   _mesa_init_instructions(inst, 1);
   inst->Opcode = op;
   
   emit_arg( &inst->SrcReg[0], src0 );
   emit_arg( &inst->SrcReg[1], src1 );
   emit_arg( &inst->SrcReg[2], src2 );
   
   inst->SaturateMode = saturate ? SATURATE_ZERO_ONE : SATURATE_OFF;

   emit_dst( &inst->DstReg, dest, mask );

   /* Accounting for indirection tracking:
    */
   if (dest.file == PROGRAM_TEMPORARY)
      p->temps_output |= 1 << dest.idx;

   return inst;
}
   

static struct ureg emit_arith( struct texenv_fragment_program *p,
			       enum prog_opcode op,
			       struct ureg dest,
			       GLuint mask,
			       GLboolean saturate,
			       struct ureg src0,
			       struct ureg src1,
			       struct ureg src2 )
{
   emit_op(p, op, dest, mask, saturate, src0, src1, src2);
   
   /* Accounting for indirection tracking:
    */
   if (src0.file == PROGRAM_TEMPORARY)
      p->alu_temps |= 1 << src0.idx;

   if (!is_undef(src1) && src1.file == PROGRAM_TEMPORARY)
      p->alu_temps |= 1 << src1.idx;

   if (!is_undef(src2) && src2.file == PROGRAM_TEMPORARY)
      p->alu_temps |= 1 << src2.idx;

   if (dest.file == PROGRAM_TEMPORARY)
      p->alu_temps |= 1 << dest.idx;
       
   p->program->Base.NumAluInstructions++;
   return dest;
}

static struct ureg emit_texld( struct texenv_fragment_program *p,
			       enum prog_opcode op,
			       struct ureg dest,
			       GLuint destmask,
			       GLuint tex_unit,
			       GLuint tex_idx,
			       struct ureg coord )
{
   struct prog_instruction *inst = emit_op( p, op, 
					  dest, destmask, 
					  GL_FALSE,	/* don't saturate? */
					  coord, 	/* arg 0? */
					  undef,
					  undef);
   
   inst->TexSrcTarget = tex_idx;
   inst->TexSrcUnit = tex_unit;

   p->program->Base.NumTexInstructions++;

   /* Is this a texture indirection?
    */
   if ((coord.file == PROGRAM_TEMPORARY &&
	(p->temps_output & (1<<coord.idx))) ||
       (dest.file == PROGRAM_TEMPORARY &&
	(p->alu_temps & (1<<dest.idx)))) {
      p->program->Base.NumTexIndirections++;
      p->temps_output = 1<<coord.idx;
      p->alu_temps = 0;
      assert(0);		/* KW: texture env crossbar */
   }

   return dest;
}


static struct ureg register_const4f( struct texenv_fragment_program *p, 
				     GLfloat s0,
				     GLfloat s1,
				     GLfloat s2,
				     GLfloat s3)
{
   GLfloat values[4];
   GLuint idx, swizzle;
   values[0] = s0;
   values[1] = s1;
   values[2] = s2;
   values[3] = s3;
   idx = _mesa_add_unnamed_constant( p->program->Base.Parameters, values, 4,
                                     &swizzle );
   ASSERT(swizzle == SWIZZLE_NOOP);
   return make_ureg(PROGRAM_CONSTANT, idx);
}

#define register_scalar_const(p, s0)    register_const4f(p, s0, s0, s0, s0)
#define register_const1f(p, s0)         register_const4f(p, s0, 0, 0, 1)
#define register_const2f(p, s0, s1)     register_const4f(p, s0, s1, 0, 1)
#define register_const3f(p, s0, s1, s2) register_const4f(p, s0, s1, s2, 1)


static struct ureg get_one( struct texenv_fragment_program *p )
{
   if (is_undef(p->one)) 
      p->one = register_scalar_const(p, 1.0);
   return p->one;
}

static struct ureg get_half( struct texenv_fragment_program *p )
{
   if (is_undef(p->half)) 
      p->half = register_scalar_const(p, 0.5);
   return p->half;
}

static struct ureg get_zero( struct texenv_fragment_program *p )
{
   if (is_undef(p->zero)) 
      p->zero = register_scalar_const(p, 0.0);
   return p->zero;
}


static void program_error( struct texenv_fragment_program *p, const char *msg )
{
   _mesa_problem(NULL, msg);
   p->error = 1;
}

static struct ureg get_source( struct texenv_fragment_program *p, 
			       GLuint src, GLuint unit )
{
   switch (src) {
   case SRC_TEXTURE: 
      assert(!is_undef(p->src_texture[unit]));
      return p->src_texture[unit];

   case SRC_TEXTURE0:
   case SRC_TEXTURE1:
   case SRC_TEXTURE2:
   case SRC_TEXTURE3:
   case SRC_TEXTURE4:
   case SRC_TEXTURE5:
   case SRC_TEXTURE6:
   case SRC_TEXTURE7: 
      assert(!is_undef(p->src_texture[src - SRC_TEXTURE0]));
      return p->src_texture[src - SRC_TEXTURE0];

   case SRC_CONSTANT:
      return register_param2(p, STATE_TEXENV_COLOR, unit);

   case SRC_PRIMARY_COLOR:
      return register_input(p, FRAG_ATTRIB_COL0);

   case SRC_PREVIOUS:
   default:
      if (is_undef(p->src_previous))
	 return register_input(p, FRAG_ATTRIB_COL0);
      else
	 return p->src_previous;
   }
}

static struct ureg emit_combine_source( struct texenv_fragment_program *p, 
					GLuint mask,
					GLuint unit,
					GLuint source, 
					GLuint operand )
{
   struct ureg arg, src, one;

   src = get_source(p, source, unit);

   switch (operand) {
   case OPR_ONE_MINUS_SRC_COLOR: 
      /* Get unused tmp,
       * Emit tmp = 1.0 - arg.xyzw
       */
      arg = get_temp( p );
      one = get_one( p );
      return emit_arith( p, OPCODE_SUB, arg, mask, 0, one, src, undef);

   case OPR_SRC_ALPHA: 
      if (mask == WRITEMASK_W)
	 return src;
      else
	 return swizzle1( src, SWIZZLE_W );
   case OPR_ONE_MINUS_SRC_ALPHA: 
      /* Get unused tmp,
       * Emit tmp = 1.0 - arg.wwww
       */
      arg = get_temp(p);
      one = get_one(p);
      return emit_arith(p, OPCODE_SUB, arg, mask, 0,
			one, swizzle1(src, SWIZZLE_W), undef);
   case OPR_ZERO:
      return get_zero(p);
   case OPR_ONE:
      return get_one(p);
   case OPR_SRC_COLOR: 
   default:
      return src;
   }
}

static GLboolean args_match( struct state_key *key, GLuint unit )
{
   GLuint i, nr = key->unit[unit].NumArgsRGB;

   for (i = 0 ; i < nr ; i++) {
      if (key->unit[unit].OptA[i].Source != key->unit[unit].OptRGB[i].Source) 
	 return GL_FALSE;

      switch(key->unit[unit].OptA[i].Operand) {
      case OPR_SRC_ALPHA: 
	 switch(key->unit[unit].OptRGB[i].Operand) {
	 case OPR_SRC_COLOR: 
	 case OPR_SRC_ALPHA: 
	    break;
	 default:
	    return GL_FALSE;
	 }
	 break;
      case OPR_ONE_MINUS_SRC_ALPHA: 
	 switch(key->unit[unit].OptRGB[i].Operand) {
	 case OPR_ONE_MINUS_SRC_COLOR: 
	 case OPR_ONE_MINUS_SRC_ALPHA: 
	    break;
	 default:
	    return GL_FALSE;
	 }
	 break;
      default: 
	 return GL_FALSE;	/* impossible */
      }
   }

   return GL_TRUE;
}

static struct ureg emit_combine( struct texenv_fragment_program *p,
				 struct ureg dest,
				 GLuint mask,
				 GLboolean saturate,
				 GLuint unit,
				 GLuint nr,
				 GLuint mode,
				 const struct mode_opt *opt)
{
   struct ureg src[3];
   struct ureg tmp, half;
   GLuint i;

   tmp = undef; /* silence warning (bug 5318) */

   for (i = 0; i < nr; i++)
      src[i] = emit_combine_source( p, mask, unit, opt[i].Source, opt[i].Operand );

   switch (mode) {
   case MODE_REPLACE: 
      if (mask == WRITEMASK_XYZW && !saturate)
	 return src[0];
      else
	 return emit_arith( p, OPCODE_MOV, dest, mask, saturate, src[0], undef, undef );
   case MODE_MODULATE: 
      return emit_arith( p, OPCODE_MUL, dest, mask, saturate,
			 src[0], src[1], undef );
   case MODE_ADD: 
      return emit_arith( p, OPCODE_ADD, dest, mask, saturate, 
			 src[0], src[1], undef );
   case MODE_ADD_SIGNED:
      /* tmp = arg0 + arg1
       * result = tmp - .5
       */
      half = get_half(p);
      tmp = get_temp( p );
      emit_arith( p, OPCODE_ADD, tmp, mask, 0, src[0], src[1], undef );
      emit_arith( p, OPCODE_SUB, dest, mask, saturate, tmp, half, undef );
      return dest;
   case MODE_INTERPOLATE: 
      /* Arg0 * (Arg2) + Arg1 * (1-Arg2) -- note arguments are reordered:
       */
      return emit_arith( p, OPCODE_LRP, dest, mask, saturate, src[2], src[0], src[1] );

   case MODE_SUBTRACT: 
      return emit_arith( p, OPCODE_SUB, dest, mask, saturate, src[0], src[1], undef );

   case MODE_DOT3_RGBA:
   case MODE_DOT3_RGBA_EXT: 
   case MODE_DOT3_RGB_EXT:
   case MODE_DOT3_RGB: {
      struct ureg tmp0 = get_temp( p );
      struct ureg tmp1 = get_temp( p );
      struct ureg neg1 = register_scalar_const(p, -1);
      struct ureg two  = register_scalar_const(p, 2);

      /* tmp0 = 2*src0 - 1
       * tmp1 = 2*src1 - 1
       *
       * dst = tmp0 dot3 tmp1 
       */
      emit_arith( p, OPCODE_MAD, tmp0, WRITEMASK_XYZW, 0, 
		  two, src[0], neg1);

      if (_mesa_memcmp(&src[0], &src[1], sizeof(struct ureg)) == 0)
	 tmp1 = tmp0;
      else
	 emit_arith( p, OPCODE_MAD, tmp1, WRITEMASK_XYZW, 0, 
		     two, src[1], neg1);
      emit_arith( p, OPCODE_DP3, dest, mask, saturate, tmp0, tmp1, undef);
      return dest;
   }
   case MODE_MODULATE_ADD_ATI:
      /* Arg0 * Arg2 + Arg1 */
      return emit_arith( p, OPCODE_MAD, dest, mask, saturate,
			 src[0], src[2], src[1] );
   case MODE_MODULATE_SIGNED_ADD_ATI: {
      /* Arg0 * Arg2 + Arg1 - 0.5 */
      struct ureg tmp0 = get_temp(p);
      half = get_half(p);
      emit_arith( p, OPCODE_MAD, tmp0, mask, 0, src[0], src[2], src[1] );
      emit_arith( p, OPCODE_SUB, dest, mask, saturate, tmp0, half, undef );
      return dest;
   }
   case MODE_MODULATE_SUBTRACT_ATI:
      /* Arg0 * Arg2 - Arg1 */
      emit_arith( p, OPCODE_MAD, dest, mask, 0, src[0], src[2], negate(src[1]) );
      return dest;
   default: 
      return src[0];
   }
}


/**
 * Generate instructions for one texture unit's env/combiner mode.
 */
static struct ureg
emit_texenv(struct texenv_fragment_program *p, GLuint unit)
{
   struct state_key *key = p->state;
   GLboolean saturate = (unit < p->last_tex_stage);
   GLuint rgb_shift, alpha_shift;
   struct ureg out, shift;
   struct ureg dest;

   if (!key->unit[unit].enabled) {
      return get_source(p, SRC_PREVIOUS, 0);
   }
   
   switch (key->unit[unit].ModeRGB) {
   case MODE_DOT3_RGB_EXT:
      alpha_shift = key->unit[unit].ScaleShiftA;
      rgb_shift = 0;
      break;
   case MODE_DOT3_RGBA_EXT:
      alpha_shift = 0;
      rgb_shift = 0;
      break;
   default:
      rgb_shift = key->unit[unit].ScaleShiftRGB;
      alpha_shift = key->unit[unit].ScaleShiftA;
      break;
   }
   
   /* If this is the very last calculation, emit direct to output reg:
    */
   if (key->separate_specular ||
       unit != p->last_tex_stage ||
       alpha_shift ||
       rgb_shift)
      dest = get_temp( p );
   else
      dest = make_ureg(PROGRAM_OUTPUT, FRAG_RESULT_COLR);

   /* Emit the RGB and A combine ops
    */
   if (key->unit[unit].ModeRGB == key->unit[unit].ModeA &&
       args_match(key, unit)) {
      out = emit_combine( p, dest, WRITEMASK_XYZW, saturate,
			  unit,
			  key->unit[unit].NumArgsRGB,
			  key->unit[unit].ModeRGB,
			  key->unit[unit].OptRGB);
   }
   else if (key->unit[unit].ModeRGB == MODE_DOT3_RGBA_EXT ||
	    key->unit[unit].ModeRGB == MODE_DOT3_RGBA) {

      out = emit_combine( p, dest, WRITEMASK_XYZW, saturate,
			  unit,
			  key->unit[unit].NumArgsRGB,
			  key->unit[unit].ModeRGB,
			  key->unit[unit].OptRGB);
   }
   else {
      /* Need to do something to stop from re-emitting identical
       * argument calculations here:
       */
      out = emit_combine( p, dest, WRITEMASK_XYZ, saturate,
			  unit,
			  key->unit[unit].NumArgsRGB,
			  key->unit[unit].ModeRGB,
			  key->unit[unit].OptRGB);
      out = emit_combine( p, dest, WRITEMASK_W, saturate,
			  unit,
			  key->unit[unit].NumArgsA,
			  key->unit[unit].ModeA,
			  key->unit[unit].OptA);
   }

   /* Deal with the final shift:
    */
   if (alpha_shift || rgb_shift) {
      if (rgb_shift == alpha_shift) {
	 shift = register_scalar_const(p, (GLfloat)(1<<rgb_shift));
      }
      else {
	 shift = register_const4f(p, 
				  (GLfloat)(1<<rgb_shift),
				  (GLfloat)(1<<rgb_shift),
				  (GLfloat)(1<<rgb_shift),
				  (GLfloat)(1<<alpha_shift));
      }
      return emit_arith( p, OPCODE_MUL, dest, WRITEMASK_XYZW, 
			 saturate, out, shift, undef );
   }
   else
      return out;
}


/**
 * Generate instruction for getting a texture source term.
 */
static void load_texture( struct texenv_fragment_program *p, GLuint unit )
{
   if (is_undef(p->src_texture[unit])) {
      GLuint dim = p->state->unit[unit].source_index;
      struct ureg texcoord = register_input(p, FRAG_ATTRIB_TEX0+unit);
      struct ureg tmp = get_tex_temp( p );

      if (dim == TEXTURE_UNKNOWN_INDEX)
         program_error(p, "TexSrcBit");
			  
      /* TODO: Use D0_MASK_XY where possible.
       */
      if (p->state->unit[unit].enabled) {
	 p->src_texture[unit] = emit_texld( p, OPCODE_TXP,
					    tmp, WRITEMASK_XYZW, 
					    unit, dim, texcoord );
<<<<<<< HEAD
	 if (p->state->unit[unit].shadow)
	    p->program->Base.ShadowSamplers |= 1 << unit;
      } else
=======
         p->program->Base.SamplersUsed |= (1 << unit);
         /* This identity mapping should already be in place
          * (see _mesa_init_program_struct()) but let's be safe.
          */
         p->program->Base.SamplerUnits[unit] = unit;
      }
      else
>>>>>>> e6887a57
	 p->src_texture[unit] = get_zero(p);
   }
}

static GLboolean load_texenv_source( struct texenv_fragment_program *p, 
				     GLuint src, GLuint unit )
{
   switch (src) {
   case SRC_TEXTURE:
      load_texture(p, unit);
      break;

   case SRC_TEXTURE0:
   case SRC_TEXTURE1:
   case SRC_TEXTURE2:
   case SRC_TEXTURE3:
   case SRC_TEXTURE4:
   case SRC_TEXTURE5:
   case SRC_TEXTURE6:
   case SRC_TEXTURE7:       
      load_texture(p, src - SRC_TEXTURE0);
      break;
      
   default:
      break;
   }
 
   return GL_TRUE;
}


/**
 * Generate instructions for loading all texture source terms.
 */
static GLboolean
load_texunit_sources( struct texenv_fragment_program *p, int unit )
{
   struct state_key *key = p->state;
   GLuint i;

   for (i = 0; i < key->unit[unit].NumArgsRGB; i++) {
      load_texenv_source( p, key->unit[unit].OptRGB[i].Source, unit);
   }

   for (i = 0; i < key->unit[unit].NumArgsA; i++) {
      load_texenv_source( p, key->unit[unit].OptA[i].Source, unit );
   }

   return GL_TRUE;
}


/**
 * Generate a new fragment program which implements the context's
 * current texture env/combine mode.
 */
static void
create_new_program(GLcontext *ctx, struct state_key *key,
                   struct gl_fragment_program *program)
{
   struct prog_instruction instBuffer[MAX_INSTRUCTIONS];
   struct texenv_fragment_program p;
   GLuint unit;
   struct ureg cf, out;

   _mesa_memset(&p, 0, sizeof(p));
   p.ctx = ctx;
   p.state = key;
   p.program = program;

   /* During code generation, use locally-allocated instruction buffer,
    * then alloc dynamic storage below.
    */
   p.program->Base.Instructions = instBuffer;
   p.program->Base.Target = GL_FRAGMENT_PROGRAM_ARB;
   p.program->Base.NumTexIndirections = 1;	/* correct? */
   p.program->Base.NumTexInstructions = 0;
   p.program->Base.NumAluInstructions = 0;
   p.program->Base.String = NULL;
   p.program->Base.NumInstructions =
   p.program->Base.NumTemporaries =
   p.program->Base.NumParameters =
   p.program->Base.NumAttributes = p.program->Base.NumAddressRegs = 0;
   p.program->Base.Parameters = _mesa_new_parameter_list();

   p.program->Base.InputsRead = 0;
   p.program->Base.OutputsWritten = 1 << FRAG_RESULT_COLR;

   for (unit = 0; unit < MAX_TEXTURE_UNITS; unit++)
      p.src_texture[unit] = undef;

   p.src_previous = undef;
   p.half = undef;
   p.zero = undef;
   p.one = undef;

   p.last_tex_stage = 0;
   release_temps(ctx, &p);

   if (key->enabled_units) {
      /* First pass - to support texture_env_crossbar, first identify
       * all referenced texture sources and emit texld instructions
       * for each:
       */
      for (unit = 0 ; unit < ctx->Const.MaxTextureUnits ; unit++)
	 if (key->unit[unit].enabled) {
	    load_texunit_sources( &p, unit );
	    p.last_tex_stage = unit;
	 }

      /* Second pass - emit combine instructions to build final color:
       */
      for (unit = 0 ; unit < ctx->Const.MaxTextureUnits; unit++)
	 if (key->enabled_units & (1<<unit)) {
	    p.src_previous = emit_texenv( &p, unit );
	    release_temps(ctx, &p);	/* release all temps */
	 }
   }

   cf = get_source( &p, SRC_PREVIOUS, 0 );
   out = make_ureg( PROGRAM_OUTPUT, FRAG_RESULT_COLR );

   if (key->separate_specular) {
      /* Emit specular add.
       */
      struct ureg s = register_input(&p, FRAG_ATTRIB_COL1);
      emit_arith( &p, OPCODE_ADD, out, WRITEMASK_XYZ, 0, cf, s, undef );
      emit_arith( &p, OPCODE_MOV, out, WRITEMASK_W, 0, cf, undef, undef );
   }
   else if (_mesa_memcmp(&cf, &out, sizeof(cf)) != 0) {
      /* Will wind up in here if no texture enabled or a couple of
       * other scenarios (GL_REPLACE for instance).
       */
      emit_arith( &p, OPCODE_MOV, out, WRITEMASK_XYZW, 0, cf, undef, undef );
   }

   /* Finish up:
    */
   emit_arith( &p, OPCODE_END, undef, WRITEMASK_XYZW, 0, undef, undef, undef);

   if (key->fog_enabled) {
      /* Pull fog mode from GLcontext, the value in the state key is
       * a reduced value and not what is expected in FogOption
       */
      p.program->FogOption = ctx->Fog.Mode;
      p.program->Base.InputsRead |= FRAG_BIT_FOGC; /* XXX new */
   } else
      p.program->FogOption = GL_NONE;

   if (p.program->Base.NumTexIndirections > ctx->Const.FragmentProgram.MaxTexIndirections) 
      program_error(&p, "Exceeded max nr indirect texture lookups");

   if (p.program->Base.NumTexInstructions > ctx->Const.FragmentProgram.MaxTexInstructions)
      program_error(&p, "Exceeded max TEX instructions");

   if (p.program->Base.NumAluInstructions > ctx->Const.FragmentProgram.MaxAluInstructions)
      program_error(&p, "Exceeded max ALU instructions");

   ASSERT(p.program->Base.NumInstructions <= MAX_INSTRUCTIONS);

   /* Allocate final instruction array */
   p.program->Base.Instructions
      = _mesa_alloc_instructions(p.program->Base.NumInstructions);
   if (!p.program->Base.Instructions) {
      _mesa_error(ctx, GL_OUT_OF_MEMORY,
                  "generating tex env program");
      return;
   }
   _mesa_copy_instructions(p.program->Base.Instructions, instBuffer,
                           p.program->Base.NumInstructions);

   if (p.program->FogOption) {
      _mesa_append_fog_code(ctx, p.program);
      p.program->FogOption = GL_NONE;
   }


   /* Notify driver the fragment program has (actually) changed.
    */
   if (ctx->Driver.ProgramStringNotify) {
      ctx->Driver.ProgramStringNotify( ctx, GL_FRAGMENT_PROGRAM_ARB, 
                                       &p.program->Base );
   }

   if (DISASSEM) {
      _mesa_print_program(&p.program->Base);
      _mesa_printf("\n");
   }
}


<<<<<<< HEAD
static struct gl_fragment_program *
search_cache(const struct texenvprog_cache *cache,
             GLuint hash,
             const void *key,
             GLuint keysize)
{
   struct texenvprog_cache_item *c;

   for (c = cache->items[hash % cache->size]; c; c = c->next) {
      if (c->hash == hash && memcmp(c->key, key, keysize) == 0)
	 return c->data;
   }

   return NULL;
}

static void rehash( struct texenvprog_cache *cache )
{
   struct texenvprog_cache_item **items;
   struct texenvprog_cache_item *c, *next;
   GLuint size, i;

   size = cache->size * 3;
   items = (struct texenvprog_cache_item**) _mesa_malloc(size * sizeof(*items));
   _mesa_memset(items, 0, size * sizeof(*items));

   for (i = 0; i < cache->size; i++)
      for (c = cache->items[i]; c; c = next) {
	 next = c->next;
	 c->next = items[c->hash % size];
	 items[c->hash % size] = c;
      }

   _mesa_free(cache->items);
   cache->items = items;
   cache->size = size;
}

static void clear_cache(GLcontext *ctx, struct texenvprog_cache *cache)
{
   struct texenvprog_cache_item *c, *next;
   GLuint i;

   for (i = 0; i < cache->size; i++) {
      for (c = cache->items[i]; c; c = next) {
	 next = c->next;
	 _mesa_free(c->key);
         _mesa_reference_fragprog(ctx, &c->data, NULL);
	 _mesa_free(c);
      }
      cache->items[i] = NULL;
   }


   cache->n_items = 0;
}


static void cache_item( GLcontext *ctx,
                        struct texenvprog_cache *cache,
			GLuint hash,
			const struct state_key *key,
                        struct gl_fragment_program *prog)
{
   struct texenvprog_cache_item *c = CALLOC_STRUCT(texenvprog_cache_item);
   c->hash = hash;
=======
/**
 * Return a fragment program which implements the current
 * fixed-function texture, fog and color-sum operations.
 */
struct gl_fragment_program *
_mesa_get_fixed_func_fragment_program(GLcontext *ctx)
{
   struct gl_fragment_program *prog;
   struct state_key key;
	
   make_state_key(ctx, &key);
      
   prog = (struct gl_fragment_program *)
      _mesa_search_program_cache(ctx->FragmentProgram.Cache,
                                 &key, sizeof(key));
>>>>>>> e6887a57

   if (!prog) {
      prog = (struct gl_fragment_program *) 
         ctx->Driver.NewProgram(ctx, GL_FRAGMENT_PROGRAM_ARB, 0);

<<<<<<< HEAD
   c->data = prog;

   if (cache->n_items > cache->size * 1.5) {
      if (cache->size < 1000)
	 rehash(cache);
      else 
	 clear_cache(ctx, cache);
=======
      create_new_program(ctx, &key, prog);

      _mesa_program_cache_insert(ctx, ctx->FragmentProgram.Cache,
                                 &key, sizeof(key), &prog->Base);
>>>>>>> e6887a57
   }

   return prog;
}



/**
 * If _MaintainTexEnvProgram is set we'll generate a fragment program that
 * implements the current texture env/combine mode.
 * This function generates that program and puts it into effect.
 */
void
_mesa_UpdateTexEnvProgram( GLcontext *ctx )
{
   const struct gl_fragment_program *prev = ctx->FragmentProgram._Current;
	
   ASSERT(ctx->FragmentProgram._MaintainTexEnvProgram);

   /* If a conventional fragment program/shader isn't in effect... */
   if (!ctx->FragmentProgram._Enabled &&
<<<<<<< HEAD
       (!ctx->Shader.CurrentProgram || !ctx->Shader.CurrentProgram->FragmentProgram)) {
      struct gl_fragment_program *newProg;

      make_state_key(ctx, &key);
      hash = hash_key(&key);
      
      newProg = search_cache(&ctx->Texture.env_fp_cache, hash, &key, sizeof(key));

      if (!newProg) {
         /* create new tex env program */

         if (0)
            _mesa_printf("Building new texenv proggy for key %x\n", hash);

         newProg = (struct gl_fragment_program *) 
            ctx->Driver.NewProgram(ctx, GL_FRAGMENT_PROGRAM_ARB, 0);

         create_new_program(ctx, &key, newProg);

         /* Our ownership of newProg is transferred to the cache */
         cache_item(ctx, &ctx->Texture.env_fp_cache, hash, &key, newProg);
      }

      _mesa_reference_fragprog(ctx, &ctx->FragmentProgram._Current, newProg);
      _mesa_reference_fragprog(ctx, &ctx->FragmentProgram._TexEnvProgram, newProg);
   } 
   else {
      /* _Current pointer has been updated in update_program */
      /* ctx->FragmentProgram._Current = ctx->FragmentProgram.Current; */
   }
=======
       (!ctx->Shader.CurrentProgram ||
        !ctx->Shader.CurrentProgram->FragmentProgram) ) {

      ctx->FragmentProgram._Current
         = ctx->FragmentProgram._TexEnvProgram
         = _mesa_get_fixed_func_fragment_program(ctx);
   } 
>>>>>>> e6887a57

   /* Tell the driver about the change.  Could define a new target for
    * this?
    */
   if (ctx->FragmentProgram._Current != prev && ctx->Driver.BindProgram) {
      ctx->Driver.BindProgram(ctx, GL_FRAGMENT_PROGRAM_ARB,
                         (struct gl_program *) ctx->FragmentProgram._Current);
   }
<<<<<<< HEAD
}


void _mesa_TexEnvProgramCacheInit( GLcontext *ctx )
{
   ctx->Texture.env_fp_cache.ctx = ctx;
   ctx->Texture.env_fp_cache.size = 17;
   ctx->Texture.env_fp_cache.n_items = 0;
   ctx->Texture.env_fp_cache.items = (struct texenvprog_cache_item **)
      _mesa_calloc(ctx->Texture.env_fp_cache.size * 
		   sizeof(struct texenvprog_cache_item));
}


void _mesa_TexEnvProgramCacheDestroy( GLcontext *ctx )
{
   clear_cache(ctx, &ctx->Texture.env_fp_cache);
   _mesa_free(ctx->Texture.env_fp_cache.items);
=======
>>>>>>> e6887a57
}<|MERGE_RESOLUTION|>--- conflicted
+++ resolved
@@ -492,11 +492,7 @@
 {
    GLuint nr = p->program->Base.NumInstructions++;
    struct prog_instruction *inst = &p->program->Base.Instructions[nr];
-<<<<<<< HEAD
-
-=======
-      
->>>>>>> e6887a57
+
    assert(nr < MAX_INSTRUCTIONS);
 
    _mesa_init_instructions(inst, 1);
@@ -957,11 +953,10 @@
 	 p->src_texture[unit] = emit_texld( p, OPCODE_TXP,
 					    tmp, WRITEMASK_XYZW, 
 					    unit, dim, texcoord );
-<<<<<<< HEAD
+
 	 if (p->state->unit[unit].shadow)
 	    p->program->Base.ShadowSamplers |= 1 << unit;
-      } else
-=======
+
          p->program->Base.SamplersUsed |= (1 << unit);
          /* This identity mapping should already be in place
           * (see _mesa_init_program_struct()) but let's be safe.
@@ -969,7 +964,6 @@
          p->program->Base.SamplerUnits[unit] = unit;
       }
       else
->>>>>>> e6887a57
 	 p->src_texture[unit] = get_zero(p);
    }
 }
@@ -1161,74 +1155,6 @@
 }
 
 
-<<<<<<< HEAD
-static struct gl_fragment_program *
-search_cache(const struct texenvprog_cache *cache,
-             GLuint hash,
-             const void *key,
-             GLuint keysize)
-{
-   struct texenvprog_cache_item *c;
-
-   for (c = cache->items[hash % cache->size]; c; c = c->next) {
-      if (c->hash == hash && memcmp(c->key, key, keysize) == 0)
-	 return c->data;
-   }
-
-   return NULL;
-}
-
-static void rehash( struct texenvprog_cache *cache )
-{
-   struct texenvprog_cache_item **items;
-   struct texenvprog_cache_item *c, *next;
-   GLuint size, i;
-
-   size = cache->size * 3;
-   items = (struct texenvprog_cache_item**) _mesa_malloc(size * sizeof(*items));
-   _mesa_memset(items, 0, size * sizeof(*items));
-
-   for (i = 0; i < cache->size; i++)
-      for (c = cache->items[i]; c; c = next) {
-	 next = c->next;
-	 c->next = items[c->hash % size];
-	 items[c->hash % size] = c;
-      }
-
-   _mesa_free(cache->items);
-   cache->items = items;
-   cache->size = size;
-}
-
-static void clear_cache(GLcontext *ctx, struct texenvprog_cache *cache)
-{
-   struct texenvprog_cache_item *c, *next;
-   GLuint i;
-
-   for (i = 0; i < cache->size; i++) {
-      for (c = cache->items[i]; c; c = next) {
-	 next = c->next;
-	 _mesa_free(c->key);
-         _mesa_reference_fragprog(ctx, &c->data, NULL);
-	 _mesa_free(c);
-      }
-      cache->items[i] = NULL;
-   }
-
-
-   cache->n_items = 0;
-}
-
-
-static void cache_item( GLcontext *ctx,
-                        struct texenvprog_cache *cache,
-			GLuint hash,
-			const struct state_key *key,
-                        struct gl_fragment_program *prog)
-{
-   struct texenvprog_cache_item *c = CALLOC_STRUCT(texenvprog_cache_item);
-   c->hash = hash;
-=======
 /**
  * Return a fragment program which implements the current
  * fixed-function texture, fog and color-sum operations.
@@ -1244,26 +1170,15 @@
    prog = (struct gl_fragment_program *)
       _mesa_search_program_cache(ctx->FragmentProgram.Cache,
                                  &key, sizeof(key));
->>>>>>> e6887a57
 
    if (!prog) {
       prog = (struct gl_fragment_program *) 
          ctx->Driver.NewProgram(ctx, GL_FRAGMENT_PROGRAM_ARB, 0);
 
-<<<<<<< HEAD
-   c->data = prog;
-
-   if (cache->n_items > cache->size * 1.5) {
-      if (cache->size < 1000)
-	 rehash(cache);
-      else 
-	 clear_cache(ctx, cache);
-=======
       create_new_program(ctx, &key, prog);
 
       _mesa_program_cache_insert(ctx, ctx->FragmentProgram.Cache,
                                  &key, sizeof(key), &prog->Base);
->>>>>>> e6887a57
    }
 
    return prog;
@@ -1285,46 +1200,16 @@
 
    /* If a conventional fragment program/shader isn't in effect... */
    if (!ctx->FragmentProgram._Enabled &&
-<<<<<<< HEAD
-       (!ctx->Shader.CurrentProgram || !ctx->Shader.CurrentProgram->FragmentProgram)) {
+       (!ctx->Shader.CurrentProgram ||
+        !ctx->Shader.CurrentProgram->FragmentProgram) ) 
+   {
       struct gl_fragment_program *newProg;
 
-      make_state_key(ctx, &key);
-      hash = hash_key(&key);
-      
-      newProg = search_cache(&ctx->Texture.env_fp_cache, hash, &key, sizeof(key));
-
-      if (!newProg) {
-         /* create new tex env program */
-
-         if (0)
-            _mesa_printf("Building new texenv proggy for key %x\n", hash);
-
-         newProg = (struct gl_fragment_program *) 
-            ctx->Driver.NewProgram(ctx, GL_FRAGMENT_PROGRAM_ARB, 0);
-
-         create_new_program(ctx, &key, newProg);
-
-         /* Our ownership of newProg is transferred to the cache */
-         cache_item(ctx, &ctx->Texture.env_fp_cache, hash, &key, newProg);
-      }
+      newProg = _mesa_get_fixed_func_fragment_program(ctx);
 
       _mesa_reference_fragprog(ctx, &ctx->FragmentProgram._Current, newProg);
       _mesa_reference_fragprog(ctx, &ctx->FragmentProgram._TexEnvProgram, newProg);
    } 
-   else {
-      /* _Current pointer has been updated in update_program */
-      /* ctx->FragmentProgram._Current = ctx->FragmentProgram.Current; */
-   }
-=======
-       (!ctx->Shader.CurrentProgram ||
-        !ctx->Shader.CurrentProgram->FragmentProgram) ) {
-
-      ctx->FragmentProgram._Current
-         = ctx->FragmentProgram._TexEnvProgram
-         = _mesa_get_fixed_func_fragment_program(ctx);
-   } 
->>>>>>> e6887a57
 
    /* Tell the driver about the change.  Could define a new target for
     * this?
@@ -1333,25 +1218,4 @@
       ctx->Driver.BindProgram(ctx, GL_FRAGMENT_PROGRAM_ARB,
                          (struct gl_program *) ctx->FragmentProgram._Current);
    }
-<<<<<<< HEAD
-}
-
-
-void _mesa_TexEnvProgramCacheInit( GLcontext *ctx )
-{
-   ctx->Texture.env_fp_cache.ctx = ctx;
-   ctx->Texture.env_fp_cache.size = 17;
-   ctx->Texture.env_fp_cache.n_items = 0;
-   ctx->Texture.env_fp_cache.items = (struct texenvprog_cache_item **)
-      _mesa_calloc(ctx->Texture.env_fp_cache.size * 
-		   sizeof(struct texenvprog_cache_item));
-}
-
-
-void _mesa_TexEnvProgramCacheDestroy( GLcontext *ctx )
-{
-   clear_cache(ctx, &ctx->Texture.env_fp_cache);
-   _mesa_free(ctx->Texture.env_fp_cache.items);
-=======
->>>>>>> e6887a57
 }