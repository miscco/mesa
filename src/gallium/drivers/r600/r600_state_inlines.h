/*
 * Copyright 2010 Red Hat Inc.
 *
 * Permission is hereby granted, free of charge, to any person obtaining a
 * copy of this software and associated documentation files (the "Software"),
 * to deal in the Software without restriction, including without limitation
 * on the rights to use, copy, modify, merge, publish, distribute, sub
 * license, and/or sell copies of the Software, and to permit persons to whom
 * the Software is furnished to do so, subject to the following conditions:
 *
 * The above copyright notice and this permission notice (including the next
 * paragraph) shall be included in all copies or substantial portions of the
 * Software.
 *
 * THE SOFTWARE IS PROVIDED "AS IS", WITHOUT WARRANTY OF ANY KIND, EXPRESS OR
 * IMPLIED, INCLUDING BUT NOT LIMITED TO THE WARRANTIES OF MERCHANTABILITY,
 * FITNESS FOR A PARTICULAR PURPOSE AND NON-INFRINGEMENT. IN NO EVENT SHALL
 * THE AUTHOR(S) AND/OR THEIR SUPPLIERS BE LIABLE FOR ANY CLAIM,
 * DAMAGES OR OTHER LIABILITY, WHETHER IN AN ACTION OF CONTRACT, TORT OR
 * OTHERWISE, ARISING FROM, OUT OF OR IN CONNECTION WITH THE SOFTWARE OR THE
 * USE OR OTHER DEALINGS IN THE SOFTWARE.
 */
#ifndef R600_STATE_INLINES_H
#define R600_STATE_INLINES_H

#include "util/u_format.h"
#include "r600d.h"
#include "r600_formats.h"

static INLINE uint32_t r600_translate_blend_function(int blend_func)
{
	switch (blend_func) {
	case PIPE_BLEND_ADD:
		return V_028804_COMB_DST_PLUS_SRC;
	case PIPE_BLEND_SUBTRACT:
		return V_028804_COMB_SRC_MINUS_DST;
	case PIPE_BLEND_REVERSE_SUBTRACT:
		return V_028804_COMB_DST_MINUS_SRC;
	case PIPE_BLEND_MIN:
		return V_028804_COMB_MIN_DST_SRC;
	case PIPE_BLEND_MAX:
		return V_028804_COMB_MAX_DST_SRC;
	default:
		R600_ERR("Unknown blend function %d\n", blend_func);
		assert(0);
		break;
	}
	return 0;
}

static INLINE uint32_t r600_translate_blend_factor(int blend_fact)
{
	switch (blend_fact) {
	case PIPE_BLENDFACTOR_ONE:
		return V_028804_BLEND_ONE;
	case PIPE_BLENDFACTOR_SRC_COLOR:
		return V_028804_BLEND_SRC_COLOR;
	case PIPE_BLENDFACTOR_SRC_ALPHA:
		return V_028804_BLEND_SRC_ALPHA;
	case PIPE_BLENDFACTOR_DST_ALPHA:
		return V_028804_BLEND_DST_ALPHA;
	case PIPE_BLENDFACTOR_DST_COLOR:
		return V_028804_BLEND_DST_COLOR;
	case PIPE_BLENDFACTOR_SRC_ALPHA_SATURATE:
		return V_028804_BLEND_SRC_ALPHA_SATURATE;
	case PIPE_BLENDFACTOR_CONST_COLOR:
		return V_028804_BLEND_CONST_COLOR;
	case PIPE_BLENDFACTOR_CONST_ALPHA:
		return V_028804_BLEND_CONST_ALPHA;
	case PIPE_BLENDFACTOR_ZERO:
		return V_028804_BLEND_ZERO;
	case PIPE_BLENDFACTOR_INV_SRC_COLOR:
		return V_028804_BLEND_ONE_MINUS_SRC_COLOR;
	case PIPE_BLENDFACTOR_INV_SRC_ALPHA:
		return V_028804_BLEND_ONE_MINUS_SRC_ALPHA;
	case PIPE_BLENDFACTOR_INV_DST_ALPHA:
		return V_028804_BLEND_ONE_MINUS_DST_ALPHA;
	case PIPE_BLENDFACTOR_INV_DST_COLOR:
		return V_028804_BLEND_ONE_MINUS_DST_COLOR;
	case PIPE_BLENDFACTOR_INV_CONST_COLOR:
		return V_028804_BLEND_ONE_MINUS_CONST_COLOR;
	case PIPE_BLENDFACTOR_INV_CONST_ALPHA:
		return V_028804_BLEND_ONE_MINUS_CONST_ALPHA;
	case PIPE_BLENDFACTOR_SRC1_COLOR:
		return V_028804_BLEND_SRC1_COLOR;
	case PIPE_BLENDFACTOR_SRC1_ALPHA:
		return V_028804_BLEND_SRC1_ALPHA;
	case PIPE_BLENDFACTOR_INV_SRC1_COLOR:
		return V_028804_BLEND_INV_SRC1_COLOR;
	case PIPE_BLENDFACTOR_INV_SRC1_ALPHA:
		return V_028804_BLEND_INV_SRC1_ALPHA;
	default:
		R600_ERR("Bad blend factor %d not supported!\n", blend_fact);
		assert(0);
		break;
	}
	return 0;
}

static INLINE uint32_t r600_translate_stencil_op(int s_op)
{
	switch (s_op) {
	case PIPE_STENCIL_OP_KEEP:
		return V_028800_STENCIL_KEEP;
	case PIPE_STENCIL_OP_ZERO:
		return V_028800_STENCIL_ZERO;
	case PIPE_STENCIL_OP_REPLACE:
		return V_028800_STENCIL_REPLACE;
	case PIPE_STENCIL_OP_INCR:
		return V_028800_STENCIL_INCR;
	case PIPE_STENCIL_OP_DECR:
		return V_028800_STENCIL_DECR;
	case PIPE_STENCIL_OP_INCR_WRAP:
		return V_028800_STENCIL_INCR_WRAP;
	case PIPE_STENCIL_OP_DECR_WRAP:
		return V_028800_STENCIL_DECR_WRAP;
	case PIPE_STENCIL_OP_INVERT:
		return V_028800_STENCIL_INVERT;
	default:
		R600_ERR("Unknown stencil op %d", s_op);
		assert(0);
		break;
	}
	return 0;
}

static INLINE uint32_t r600_translate_fill(uint32_t func)
{
	switch(func) {
	case PIPE_POLYGON_MODE_FILL:
		return 2;
	case PIPE_POLYGON_MODE_LINE:
		return 1;
	case PIPE_POLYGON_MODE_POINT:
		return 0;
	default:
		assert(0);
		return 0;
	}
}

/* translates straight */
static INLINE uint32_t r600_translate_ds_func(int func)
{
	return func;
}

static inline unsigned r600_tex_wrap(unsigned wrap)
{
	switch (wrap) {
	default:
	case PIPE_TEX_WRAP_REPEAT:
		return V_03C000_SQ_TEX_WRAP;
	case PIPE_TEX_WRAP_CLAMP:
		return V_03C000_SQ_TEX_CLAMP_HALF_BORDER;
	case PIPE_TEX_WRAP_CLAMP_TO_EDGE:
		return V_03C000_SQ_TEX_CLAMP_LAST_TEXEL;
	case PIPE_TEX_WRAP_CLAMP_TO_BORDER:
		return V_03C000_SQ_TEX_CLAMP_BORDER;
	case PIPE_TEX_WRAP_MIRROR_REPEAT:
		return V_03C000_SQ_TEX_MIRROR;
	case PIPE_TEX_WRAP_MIRROR_CLAMP:
		return V_03C000_SQ_TEX_MIRROR_ONCE_HALF_BORDER;
	case PIPE_TEX_WRAP_MIRROR_CLAMP_TO_EDGE:
		return V_03C000_SQ_TEX_MIRROR_ONCE_LAST_TEXEL;
	case PIPE_TEX_WRAP_MIRROR_CLAMP_TO_BORDER:
		return V_03C000_SQ_TEX_MIRROR_ONCE_BORDER;
	}
}

static inline unsigned r600_tex_filter(unsigned filter)
{
	switch (filter) {
	default:
	case PIPE_TEX_FILTER_NEAREST:
		return V_03C000_SQ_TEX_XY_FILTER_POINT;
	case PIPE_TEX_FILTER_LINEAR:
		return V_03C000_SQ_TEX_XY_FILTER_BILINEAR;
	}
}

static inline unsigned r600_tex_mipfilter(unsigned filter)
{
	switch (filter) {
	case PIPE_TEX_MIPFILTER_NEAREST:
		return V_03C000_SQ_TEX_Z_FILTER_POINT;
	case PIPE_TEX_MIPFILTER_LINEAR:
		return V_03C000_SQ_TEX_Z_FILTER_LINEAR;
	default:
	case PIPE_TEX_MIPFILTER_NONE:
		return V_03C000_SQ_TEX_Z_FILTER_NONE;
	}
}

static inline unsigned r600_tex_compare(unsigned compare)
{
	switch (compare) {
	default:
	case PIPE_FUNC_NEVER:
		return V_03C000_SQ_TEX_DEPTH_COMPARE_NEVER;
	case PIPE_FUNC_LESS:
		return V_03C000_SQ_TEX_DEPTH_COMPARE_LESS;
	case PIPE_FUNC_EQUAL:
		return V_03C000_SQ_TEX_DEPTH_COMPARE_EQUAL;
	case PIPE_FUNC_LEQUAL:
		return V_03C000_SQ_TEX_DEPTH_COMPARE_LESSEQUAL;
	case PIPE_FUNC_GREATER:
		return V_03C000_SQ_TEX_DEPTH_COMPARE_GREATER;
	case PIPE_FUNC_NOTEQUAL:
		return V_03C000_SQ_TEX_DEPTH_COMPARE_NOTEQUAL;
	case PIPE_FUNC_GEQUAL:
		return V_03C000_SQ_TEX_DEPTH_COMPARE_GREATEREQUAL;
	case PIPE_FUNC_ALWAYS:
		return V_03C000_SQ_TEX_DEPTH_COMPARE_ALWAYS;
	}
}

static inline unsigned r600_tex_swizzle(unsigned swizzle)
{
	switch (swizzle) {
	case PIPE_SWIZZLE_RED:
		return V_038010_SQ_SEL_X;
	case PIPE_SWIZZLE_GREEN:
		return V_038010_SQ_SEL_Y;
	case PIPE_SWIZZLE_BLUE:
		return V_038010_SQ_SEL_Z;
	case PIPE_SWIZZLE_ALPHA:
		return V_038010_SQ_SEL_W;
	case PIPE_SWIZZLE_ZERO:
		return V_038010_SQ_SEL_0;
	default:
	case PIPE_SWIZZLE_ONE:
		return V_038010_SQ_SEL_1;
	}
}

static inline unsigned r600_format_type(unsigned format_type)
{
	switch (format_type) {
	default:
	case UTIL_FORMAT_TYPE_UNSIGNED:
		return V_038010_SQ_FORMAT_COMP_UNSIGNED;
	case UTIL_FORMAT_TYPE_SIGNED:
		return V_038010_SQ_FORMAT_COMP_SIGNED;
	case UTIL_FORMAT_TYPE_FIXED:
		return V_038010_SQ_FORMAT_COMP_UNSIGNED_BIASED;
	}
}

static inline unsigned r600_tex_dim(unsigned dim)
{
	switch (dim) {
	default:
	case PIPE_TEXTURE_1D:
		return V_038000_SQ_TEX_DIM_1D;
	case PIPE_TEXTURE_1D_ARRAY:
		return V_038000_SQ_TEX_DIM_1D_ARRAY;
	case PIPE_TEXTURE_2D:
	case PIPE_TEXTURE_RECT:
		return V_038000_SQ_TEX_DIM_2D;
	case PIPE_TEXTURE_2D_ARRAY:
		return V_038000_SQ_TEX_DIM_2D_ARRAY;
	case PIPE_TEXTURE_3D:
		return V_038000_SQ_TEX_DIM_3D;
	case PIPE_TEXTURE_CUBE:
		return V_038000_SQ_TEX_DIM_CUBEMAP;
	}
}

static inline uint32_t r600_translate_dbformat(enum pipe_format format)
{
	switch (format) {
	case PIPE_FORMAT_Z16_UNORM:
		return V_028010_DEPTH_16;
	case PIPE_FORMAT_Z24X8_UNORM:
		return V_028010_DEPTH_X8_24;
	case PIPE_FORMAT_Z24_UNORM_S8_USCALED:
		return V_028010_DEPTH_8_24;
	default:
		return ~0;
	}
}

static inline uint32_t r600_translate_colorswap(enum pipe_format format)
{
	switch (format) {
		/* 8-bit buffers. */
	case PIPE_FORMAT_A8_UNORM:
		return V_0280A0_SWAP_ALT_REV;
	case PIPE_FORMAT_I8_UNORM:
	case PIPE_FORMAT_L8_UNORM:
	case PIPE_FORMAT_L8_SRGB:
	case PIPE_FORMAT_R8_UNORM:
	case PIPE_FORMAT_R8_SNORM:
		return V_0280A0_SWAP_STD;

	case PIPE_FORMAT_L4A4_UNORM:
		return V_0280A0_SWAP_ALT;

		/* 16-bit buffers. */
	case PIPE_FORMAT_B5G6R5_UNORM:
		return V_0280A0_SWAP_STD_REV;

	case PIPE_FORMAT_B5G5R5A1_UNORM:
	case PIPE_FORMAT_B5G5R5X1_UNORM:
		return V_0280A0_SWAP_ALT;

	case PIPE_FORMAT_B4G4R4A4_UNORM:
	case PIPE_FORMAT_B4G4R4X4_UNORM:
		return V_0280A0_SWAP_ALT;

	case PIPE_FORMAT_Z16_UNORM:
		return V_0280A0_SWAP_STD;

	case PIPE_FORMAT_L8A8_UNORM:
	case PIPE_FORMAT_L8A8_SRGB:
		return V_0280A0_SWAP_ALT;
	case PIPE_FORMAT_R8G8_UNORM:
		return V_0280A0_SWAP_STD;

	case PIPE_FORMAT_R16_UNORM:
	case PIPE_FORMAT_R16_SNORM:
		return V_0280A0_SWAP_STD;

		/* 32-bit buffers. */

	case PIPE_FORMAT_A8B8G8R8_SRGB:
		return V_0280A0_SWAP_STD_REV;
	case PIPE_FORMAT_B8G8R8A8_SRGB:
		return V_0280A0_SWAP_ALT;

	case PIPE_FORMAT_B8G8R8A8_UNORM:
	case PIPE_FORMAT_B8G8R8X8_UNORM:
		return V_0280A0_SWAP_ALT;

	case PIPE_FORMAT_A8R8G8B8_UNORM:
	case PIPE_FORMAT_X8R8G8B8_UNORM:
		return V_0280A0_SWAP_ALT_REV;
	case PIPE_FORMAT_R8G8B8A8_SNORM:
	case PIPE_FORMAT_R8G8B8A8_UNORM:
	case PIPE_FORMAT_R8G8B8X8_UNORM:
		return V_0280A0_SWAP_STD;

	case PIPE_FORMAT_A8B8G8R8_UNORM:
	case PIPE_FORMAT_X8B8G8R8_UNORM:
		//        case PIPE_FORMAT_R8SG8SB8UX8U_NORM:
		return V_0280A0_SWAP_STD_REV;

	case PIPE_FORMAT_Z24X8_UNORM:
	case PIPE_FORMAT_Z24_UNORM_S8_USCALED:
		return V_0280A0_SWAP_STD;

	case PIPE_FORMAT_X8Z24_UNORM:
	case PIPE_FORMAT_S8_USCALED_Z24_UNORM:
		return V_0280A0_SWAP_STD;

	case PIPE_FORMAT_R10G10B10A2_UNORM:
	case PIPE_FORMAT_R10G10B10X2_SNORM:
	case PIPE_FORMAT_R10SG10SB10SA2U_NORM:
		return V_0280A0_SWAP_STD;

	case PIPE_FORMAT_B10G10R10A2_UNORM:
		return V_0280A0_SWAP_ALT;

	case PIPE_FORMAT_R16G16_UNORM:
		return V_0280A0_SWAP_STD;

		/* 64-bit buffers. */
	case PIPE_FORMAT_R16G16B16A16_UNORM:
	case PIPE_FORMAT_R16G16B16A16_SNORM:
	case PIPE_FORMAT_R16G16B16A16_FLOAT:

		/* 128-bit buffers. */
<<<<<<< HEAD
	//case PIPE_FORMAT_R32G32B32A32_FLOAT:
		//		return FMT_32_32_32_32_FLOAT;
		return 0;
=======
	case PIPE_FORMAT_R32G32B32A32_FLOAT:
	case PIPE_FORMAT_R32G32B32A32_SNORM:
	case PIPE_FORMAT_R32G32B32A32_UNORM:
		return V_0280A0_SWAP_STD;
>>>>>>> c0ad70ae
	default:
		R600_ERR("unsupported colorswap format %d\n", format);
		return ~0;
	}
	return ~0;
}

static INLINE uint32_t r600_translate_colorformat(enum pipe_format format)
{
	switch (format) {
	case PIPE_FORMAT_L4A4_UNORM:
		return V_0280A0_COLOR_4_4;

		/* 8-bit buffers. */
	case PIPE_FORMAT_A8_UNORM:
	case PIPE_FORMAT_I8_UNORM:
	case PIPE_FORMAT_L8_UNORM:
	case PIPE_FORMAT_L8_SRGB:
	case PIPE_FORMAT_R8_UNORM:
	case PIPE_FORMAT_R8_SNORM:
		return V_0280A0_COLOR_8;

		/* 16-bit buffers. */
	case PIPE_FORMAT_B5G6R5_UNORM:
		return V_0280A0_COLOR_5_6_5;

	case PIPE_FORMAT_B5G5R5A1_UNORM:
	case PIPE_FORMAT_B5G5R5X1_UNORM:
		return V_0280A0_COLOR_1_5_5_5;

	case PIPE_FORMAT_B4G4R4A4_UNORM:
	case PIPE_FORMAT_B4G4R4X4_UNORM:
		return V_0280A0_COLOR_4_4_4_4;

	case PIPE_FORMAT_Z16_UNORM:
		return V_0280A0_COLOR_16;

	case PIPE_FORMAT_L8A8_UNORM:
	case PIPE_FORMAT_L8A8_SRGB:
	case PIPE_FORMAT_R8G8_UNORM:
		return V_0280A0_COLOR_8_8;

	case PIPE_FORMAT_R16_UNORM:
	case PIPE_FORMAT_R16_SNORM:
		return V_0280A0_COLOR_16;

		/* 32-bit buffers. */
	case PIPE_FORMAT_A8B8G8R8_SRGB:
	case PIPE_FORMAT_A8B8G8R8_UNORM:
	case PIPE_FORMAT_A8R8G8B8_UNORM:
	case PIPE_FORMAT_B8G8R8A8_SRGB:
	case PIPE_FORMAT_B8G8R8A8_UNORM:
	case PIPE_FORMAT_B8G8R8X8_UNORM:
	case PIPE_FORMAT_R8G8B8A8_SNORM:
	case PIPE_FORMAT_R8G8B8A8_UNORM:
	case PIPE_FORMAT_R8G8B8X8_UNORM:
	case PIPE_FORMAT_R8SG8SB8UX8U_NORM:
	case PIPE_FORMAT_X8B8G8R8_UNORM:
	case PIPE_FORMAT_X8R8G8B8_UNORM:
	case PIPE_FORMAT_R8G8B8_UNORM:
		return V_0280A0_COLOR_8_8_8_8;

	case PIPE_FORMAT_R10G10B10A2_UNORM:
	case PIPE_FORMAT_R10G10B10X2_SNORM:
	case PIPE_FORMAT_B10G10R10A2_UNORM:
	case PIPE_FORMAT_R10SG10SB10SA2U_NORM:
		return V_0280A0_COLOR_2_10_10_10;

	case PIPE_FORMAT_Z24X8_UNORM:
	case PIPE_FORMAT_Z24_UNORM_S8_USCALED:
		return V_0280A0_COLOR_8_24;

	case PIPE_FORMAT_X8Z24_UNORM:
	case PIPE_FORMAT_S8_USCALED_Z24_UNORM:
		return V_0280A0_COLOR_24_8;

	//case PIPE_FORMAT_R32_FLOAT:
	//	return V_0280A0_COLOR_32_FLOAT;

	case PIPE_FORMAT_R16G16_FLOAT:
		return V_0280A0_COLOR_16_16_FLOAT;

	case PIPE_FORMAT_R16G16_SSCALED:
	case PIPE_FORMAT_R16G16_UNORM:
		return V_0280A0_COLOR_16_16;


		/* 64-bit buffers. */
	case PIPE_FORMAT_R16G16B16_USCALED:
	case PIPE_FORMAT_R16G16B16A16_USCALED:
	case PIPE_FORMAT_R16G16B16_SSCALED:
	case PIPE_FORMAT_R16G16B16A16_SSCALED:
	case PIPE_FORMAT_R16G16B16A16_UNORM:
	case PIPE_FORMAT_R16G16B16A16_SNORM:
		return V_0280A0_COLOR_16_16_16_16;

	case PIPE_FORMAT_R16G16B16_FLOAT:
	case PIPE_FORMAT_R16G16B16A16_FLOAT:
		return V_0280A0_COLOR_16_16_16_16_FLOAT;

	case PIPE_FORMAT_R32G32_FLOAT:
		return V_0280A0_COLOR_32_32_FLOAT;

	case PIPE_FORMAT_R32G32_USCALED:
	case PIPE_FORMAT_R32G32_SSCALED:
		return V_0280A0_COLOR_32_32;

		/* 128-bit buffers. */
<<<<<<< HEAD
	//case PIPE_FORMAT_R32G32B32_FLOAT:
	//  	return V_0280A0_COLOR_32_32_32_FLOAT;
	//case PIPE_FORMAT_R32G32B32A32_FLOAT:
	//	return V_0280A0_COLOR_32_32_32_32_FLOAT;
=======
	case PIPE_FORMAT_R32G32B32_FLOAT:
	  	return V_0280A0_COLOR_32_32_32_FLOAT;
	case PIPE_FORMAT_R32G32B32A32_FLOAT:
		return V_0280A0_COLOR_32_32_32_32_FLOAT;
	case PIPE_FORMAT_R32G32B32A32_SNORM:
	case PIPE_FORMAT_R32G32B32A32_UNORM:
		return V_0280A0_COLOR_32_32_32_32;
>>>>>>> c0ad70ae

		/* YUV buffers. */
	case PIPE_FORMAT_UYVY:
	case PIPE_FORMAT_YUYV:
	default:
		//R600_ERR("unsupported color format %d %s\n", format, util_format_name(format));
		return ~0; /* Unsupported. */
	}
}

static INLINE boolean r600_is_sampler_format_supported(enum pipe_format format)
{
	return r600_translate_texformat(format, NULL, NULL, NULL) != ~0;
}

static INLINE boolean r600_is_colorbuffer_format_supported(enum pipe_format format)
{
	return r600_translate_colorformat(format) != ~0 &&
		r600_translate_colorswap(format) != ~0;
}

static INLINE boolean r600_is_zs_format_supported(enum pipe_format format)
{
	return r600_translate_dbformat(format) != ~0;
}

static INLINE boolean r600_is_vertex_format_supported(enum pipe_format format,
						      enum radeon_family family)
{
	unsigned i;
	const struct util_format_description *desc = util_format_description(format);
	if (!desc)
		return FALSE;

	/* Find the first non-VOID channel. */
	for (i = 0; i < 4; i++) {
		if (desc->channel[i].type != UTIL_FORMAT_TYPE_VOID) {
			break;
		}
	}
	if (i == 4)
		return FALSE;

	/* No fixed, no double. */
	if (desc->layout != UTIL_FORMAT_LAYOUT_PLAIN ||
	    desc->channel[i].type == UTIL_FORMAT_TYPE_FIXED ||
	    (desc->channel[i].size == 64 &&
	     desc->channel[i].type == UTIL_FORMAT_TYPE_FLOAT))
		return FALSE;

	/* No scaled/norm formats with 32 bits per channel. */
	if (desc->channel[i].size == 32 &&
	    (desc->channel[i].type == UTIL_FORMAT_TYPE_SIGNED ||
	     desc->channel[i].type == UTIL_FORMAT_TYPE_UNSIGNED))
		return FALSE;

	return TRUE;
}

#endif<|MERGE_RESOLUTION|>--- conflicted
+++ resolved
@@ -371,16 +371,10 @@
 	case PIPE_FORMAT_R16G16B16A16_FLOAT:
 
 		/* 128-bit buffers. */
-<<<<<<< HEAD
-	//case PIPE_FORMAT_R32G32B32A32_FLOAT:
-		//		return FMT_32_32_32_32_FLOAT;
-		return 0;
-=======
 	case PIPE_FORMAT_R32G32B32A32_FLOAT:
 	case PIPE_FORMAT_R32G32B32A32_SNORM:
 	case PIPE_FORMAT_R32G32B32A32_UNORM:
 		return V_0280A0_SWAP_STD;
->>>>>>> c0ad70ae
 	default:
 		R600_ERR("unsupported colorswap format %d\n", format);
 		return ~0;
@@ -489,12 +483,6 @@
 		return V_0280A0_COLOR_32_32;
 
 		/* 128-bit buffers. */
-<<<<<<< HEAD
-	//case PIPE_FORMAT_R32G32B32_FLOAT:
-	//  	return V_0280A0_COLOR_32_32_32_FLOAT;
-	//case PIPE_FORMAT_R32G32B32A32_FLOAT:
-	//	return V_0280A0_COLOR_32_32_32_32_FLOAT;
-=======
 	case PIPE_FORMAT_R32G32B32_FLOAT:
 	  	return V_0280A0_COLOR_32_32_32_FLOAT;
 	case PIPE_FORMAT_R32G32B32A32_FLOAT:
@@ -502,7 +490,6 @@
 	case PIPE_FORMAT_R32G32B32A32_SNORM:
 	case PIPE_FORMAT_R32G32B32A32_UNORM:
 		return V_0280A0_COLOR_32_32_32_32;
->>>>>>> c0ad70ae
 
 		/* YUV buffers. */
 	case PIPE_FORMAT_UYVY:
