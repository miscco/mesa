/**************************************************************************
 * 
 * Copyright 2007 Tungsten Graphics, Inc., Cedar Park, Texas.
 * All Rights Reserved.
 * 
 * Permission is hereby granted, free of charge, to any person obtaining a
 * copy of this software and associated documentation files (the
 * "Software"), to deal in the Software without restriction, including
 * without limitation the rights to use, copy, modify, merge, publish,
 * distribute, sub license, and/or sell copies of the Software, and to
 * permit persons to whom the Software is furnished to do so, subject to
 * the following conditions:
 * 
 * The above copyright notice and this permission notice (including the
 * next paragraph) shall be included in all copies or substantial portions
 * of the Software.
 * 
 * THE SOFTWARE IS PROVIDED "AS IS", WITHOUT WARRANTY OF ANY KIND, EXPRESS
 * OR IMPLIED, INCLUDING BUT NOT LIMITED TO THE WARRANTIES OF
 * MERCHANTABILITY, FITNESS FOR A PARTICULAR PURPOSE AND NON-INFRINGEMENT.
 * IN NO EVENT SHALL TUNGSTEN GRAPHICS AND/OR ITS SUPPLIERS BE LIABLE FOR
 * ANY CLAIM, DAMAGES OR OTHER LIABILITY, WHETHER IN AN ACTION OF CONTRACT,
 * TORT OR OTHERWISE, ARISING FROM, OUT OF OR IN CONNECTION WITH THE
 * SOFTWARE OR THE USE OR OTHER DEALINGS IN THE SOFTWARE.
 * 
 **************************************************************************/

 /*
  * Authors:
  *   Keith Whitwell <keith@tungstengraphics.com>
  */


#include "pipe/p_context.h"
#include "util/u_memory.h"
#include "util/u_math.h"
#include "draw_context.h"
#include "draw_vs.h"
#include "draw_gs.h"


struct draw_context *draw_create( struct pipe_context *pipe )
{
   struct draw_context *draw = CALLOC_STRUCT( draw_context );
   if (draw == NULL)
      goto fail;

   if (!draw_init(draw))
      goto fail;

   return draw;

fail:
   draw_destroy( draw );
   return NULL;
}

boolean draw_init(struct draw_context *draw)
{
   /*
    * Note that several functions compute the clipmask of the predefined
    * formats with hardcoded formulas instead of using these. So modifications
    * here must be reflected there too.
    */

   ASSIGN_4V( draw->plane[0], -1,  0,  0, 1 );
   ASSIGN_4V( draw->plane[1],  1,  0,  0, 1 );
   ASSIGN_4V( draw->plane[2],  0, -1,  0, 1 );
   ASSIGN_4V( draw->plane[3],  0,  1,  0, 1 );
   ASSIGN_4V( draw->plane[4],  0,  0,  1, 1 ); /* yes these are correct */
   ASSIGN_4V( draw->plane[5],  0,  0, -1, 1 ); /* mesa's a bit wonky */
   draw->nr_planes = 6;


   draw->reduced_prim = ~0; /* != any of PIPE_PRIM_x */


   if (!draw_pipeline_init( draw ))
      return FALSE;

   if (!draw_pt_init( draw ))
      return FALSE;

   if (!draw_vs_init( draw ))
      return FALSE;

   if (!draw_gs_init( draw ))
      return FALSE;

<<<<<<< HEAD
   return TRUE;
=======
   draw->pipe = pipe;

   return draw;

fail:
   draw_destroy( draw );   
   return NULL;
>>>>>>> e3a34cc7
}


void draw_destroy( struct draw_context *draw )
{
   struct pipe_context *pipe = draw->pipe;
   int i, j;

   if (!draw)
      return;

   /* free any rasterizer CSOs that we may have created.
    */
   for (i = 0; i < 2; i++) {
      for (j = 0; j < 2; j++) {
         if (draw->rasterizer_no_cull[i][j]) {
            pipe->delete_rasterizer_state(pipe, draw->rasterizer_no_cull[i][j]);
         }
      }
   }

   /* Not so fast -- we're just borrowing this at the moment.
    * 
   if (draw->render)
      draw->render->destroy( draw->render );
   */

   draw_pipeline_destroy( draw );
   draw_pt_destroy( draw );
   draw_vs_destroy( draw );
   draw_gs_destroy( draw );

   FREE( draw );
}



void draw_flush( struct draw_context *draw )
{
   draw_do_flush( draw, DRAW_FLUSH_BACKEND );
}


/**
 * Specify the Minimum Resolvable Depth factor for polygon offset.
 * This factor potentially depends on the number of Z buffer bits,
 * the rasterization algorithm and the arithmetic performed on Z
 * values between vertex shading and rasterization.  It will vary
 * from one driver to another.
 */
void draw_set_mrd(struct draw_context *draw, double mrd)
{
   draw->mrd = mrd;
}


/**
 * Register new primitive rasterization/rendering state.
 * This causes the drawing pipeline to be rebuilt.
 */
void draw_set_rasterizer_state( struct draw_context *draw,
                                const struct pipe_rasterizer_state *raster,
                                void *rast_handle )
{
   if (!draw->suspend_flushing) {
      draw_do_flush( draw, DRAW_FLUSH_STATE_CHANGE );

      draw->rasterizer = raster;
      draw->rast_handle = rast_handle;

      draw->bypass_clipping = draw->driver.bypass_clipping;
   }
}


void draw_set_driver_clipping( struct draw_context *draw,
                               boolean bypass_clipping )
{
   draw_do_flush( draw, DRAW_FLUSH_STATE_CHANGE );

   draw->driver.bypass_clipping = bypass_clipping;
   draw->bypass_clipping = draw->driver.bypass_clipping;
}


/** 
 * Plug in the primitive rendering/rasterization stage (which is the last
 * stage in the drawing pipeline).
 * This is provided by the device driver.
 */
void draw_set_rasterize_stage( struct draw_context *draw,
                               struct draw_stage *stage )
{
   draw_do_flush( draw, DRAW_FLUSH_STATE_CHANGE );

   draw->pipeline.rasterize = stage;
}


/**
 * Set the draw module's clipping state.
 */
void draw_set_clip_state( struct draw_context *draw,
                          const struct pipe_clip_state *clip )
{
   draw_do_flush( draw, DRAW_FLUSH_STATE_CHANGE );

   assert(clip->nr <= PIPE_MAX_CLIP_PLANES);
   memcpy(&draw->plane[6], clip->ucp, clip->nr * sizeof(clip->ucp[0]));
   draw->nr_planes = 6 + clip->nr;
}


/**
 * Set the draw module's viewport state.
 */
void draw_set_viewport_state( struct draw_context *draw,
                              const struct pipe_viewport_state *viewport )
{
   draw_do_flush( draw, DRAW_FLUSH_STATE_CHANGE );
   draw->viewport = *viewport; /* struct copy */
   draw->identity_viewport = (viewport->scale[0] == 1.0f &&
                              viewport->scale[1] == 1.0f &&
                              viewport->scale[2] == 1.0f &&
                              viewport->scale[3] == 1.0f &&
                              viewport->translate[0] == 0.0f &&
                              viewport->translate[1] == 0.0f &&
                              viewport->translate[2] == 0.0f &&
                              viewport->translate[3] == 0.0f);

   draw_vs_set_viewport( draw, viewport );
}



void
draw_set_vertex_buffers(struct draw_context *draw,
                        unsigned count,
                        const struct pipe_vertex_buffer *buffers)
{
   assert(count <= PIPE_MAX_ATTRIBS);

   memcpy(draw->pt.vertex_buffer, buffers, count * sizeof(buffers[0]));
   draw->pt.nr_vertex_buffers = count;
}


void
draw_set_vertex_elements(struct draw_context *draw,
                         unsigned count,
                         const struct pipe_vertex_element *elements)
{
   assert(count <= PIPE_MAX_ATTRIBS);

   memcpy(draw->pt.vertex_element, elements, count * sizeof(elements[0]));
   draw->pt.nr_vertex_elements = count;
}


/**
 * Tell drawing context where to find mapped vertex buffers.
 */
void
draw_set_mapped_vertex_buffer(struct draw_context *draw,
                              unsigned attr, const void *buffer)
{
   draw->pt.user.vbuffer[attr] = buffer;
}


void
draw_set_mapped_constant_buffer(struct draw_context *draw,
                                unsigned shader_type,
                                unsigned slot,
                                const void *buffer,
                                unsigned size )
{
   debug_assert(shader_type == PIPE_SHADER_VERTEX ||
                shader_type == PIPE_SHADER_GEOMETRY);
   debug_assert(slot < PIPE_MAX_CONSTANT_BUFFERS);

   if (shader_type == PIPE_SHADER_VERTEX) {
      draw->pt.user.vs_constants[slot] = buffer;
      draw_vs_set_constants(draw, slot, buffer, size);
   } else if (shader_type == PIPE_SHADER_GEOMETRY) {
      draw->pt.user.gs_constants[slot] = buffer;
      draw_gs_set_constants(draw, slot, buffer, size);
   }
}


/**
 * Tells the draw module to draw points with triangles if their size
 * is greater than this threshold.
 */
void
draw_wide_point_threshold(struct draw_context *draw, float threshold)
{
   draw_do_flush( draw, DRAW_FLUSH_STATE_CHANGE );
   draw->pipeline.wide_point_threshold = threshold;
}


/**
 * Tells the draw module to draw lines with triangles if their width
 * is greater than this threshold.
 */
void
draw_wide_line_threshold(struct draw_context *draw, float threshold)
{
   draw_do_flush( draw, DRAW_FLUSH_STATE_CHANGE );
   draw->pipeline.wide_line_threshold = threshold;
}


/**
 * Tells the draw module whether or not to implement line stipple.
 */
void
draw_enable_line_stipple(struct draw_context *draw, boolean enable)
{
   draw_do_flush( draw, DRAW_FLUSH_STATE_CHANGE );
   draw->pipeline.line_stipple = enable;
}


/**
 * Tells draw module whether to convert points to quads for sprite mode.
 */
void
draw_enable_point_sprites(struct draw_context *draw, boolean enable)
{
   draw_do_flush( draw, DRAW_FLUSH_STATE_CHANGE );
   draw->pipeline.point_sprite = enable;
}


void
draw_set_force_passthrough( struct draw_context *draw, boolean enable )
{
   draw_do_flush( draw, DRAW_FLUSH_STATE_CHANGE );
   draw->force_passthrough = enable;
}


/**
 * Ask the draw module for the location/slot of the given vertex attribute in
 * a post-transformed vertex.
 *
 * With this function, drivers that use the draw module should have no reason
 * to track the current vertex/geometry shader.
 *
 * Note that the draw module may sometimes generate vertices with extra
 * attributes (such as texcoords for AA lines).  The driver can call this
 * function to find those attributes.
 *
 * Zero is returned if the attribute is not found since this is
 * a don't care / undefined situtation.  Returning -1 would be a bit more
 * work for the drivers.
 */
int
draw_find_shader_output(const struct draw_context *draw,
                        uint semantic_name, uint semantic_index)
{
   const struct draw_vertex_shader *vs = draw->vs.vertex_shader;
   const struct draw_geometry_shader *gs = draw->gs.geometry_shader;
   uint i;
   const struct tgsi_shader_info *info = &vs->info;

   if (gs)
      info = &gs->info;

   for (i = 0; i < info->num_outputs; i++) {
      if (info->output_semantic_name[i] == semantic_name &&
          info->output_semantic_index[i] == semantic_index)
         return i;
   }

   /* XXX there may be more than one extra vertex attrib.
    * For example, simulated gl_FragCoord and gl_PointCoord.
    */
   if (draw->extra_shader_outputs.semantic_name == semantic_name &&
       draw->extra_shader_outputs.semantic_index == semantic_index) {
      return draw->extra_shader_outputs.slot;
   }

   return 0;
}


/**
 * Return total number of the shader outputs.  This function is similar to
 * draw_current_shader_outputs() but this function also counts any extra
 * vertex/geometry output attributes that may be filled in by some draw
 * stages (such as AA point, AA line).
 *
 * If geometry shader is present, its output will be returned,
 * if not vertex shader is used.
 */
uint
draw_num_shader_outputs(const struct draw_context *draw)
{
   uint count = draw->vs.vertex_shader->info.num_outputs;

   /* If a geometry shader is present, its outputs go to the
    * driver, else the vertex shader's outputs.
    */
   if (draw->gs.geometry_shader)
      count = draw->gs.geometry_shader->info.num_outputs;

   if (draw->extra_shader_outputs.slot > 0)
      count++;
   return count;
}


/**
 * Provide TGSI sampler objects for vertex/geometry shaders that use
 * texture fetches.
 * This might only be used by software drivers for the time being.
 */
void
draw_texture_samplers(struct draw_context *draw,
                      uint num_samplers,
                      struct tgsi_sampler **samplers)
{
   draw->vs.num_samplers = num_samplers;
   draw->vs.samplers = samplers;
   draw->gs.num_samplers = num_samplers;
   draw->gs.samplers = samplers;
}




void draw_set_render( struct draw_context *draw, 
		      struct vbuf_render *render )
{
   draw->render = render;
}



/**
 * Tell the drawing context about the index/element buffer to use
 * (ala glDrawElements)
 * If no element buffer is to be used (i.e. glDrawArrays) then this
 * should be called with eltSize=0 and elements=NULL.
 *
 * \param draw  the drawing context
 * \param eltSize  size of each element (1, 2 or 4 bytes)
 * \param elements  the element buffer ptr
 */
void
draw_set_mapped_element_buffer_range( struct draw_context *draw,
                                      unsigned eltSize,
                                      unsigned min_index,
                                      unsigned max_index,
                                      const void *elements )
{
   draw->pt.user.elts = elements;
   draw->pt.user.eltSize = eltSize;
   draw->pt.user.min_index = min_index;
   draw->pt.user.max_index = max_index;
}


void
draw_set_mapped_element_buffer( struct draw_context *draw,
                                unsigned eltSize,
                                const void *elements )
{
   draw->pt.user.elts = elements;
   draw->pt.user.eltSize = eltSize;
   draw->pt.user.min_index = 0;
   draw->pt.user.max_index = 0xffffffff;
}

 
/* Revamp me please:
 */
void draw_do_flush( struct draw_context *draw, unsigned flags )
{
   if (!draw->suspend_flushing)
   {
      assert(!draw->flushing); /* catch inadvertant recursion */

      draw->flushing = TRUE;

      draw_pipeline_flush( draw, flags );

      draw->reduced_prim = ~0; /* is reduced_prim needed any more? */
      
      draw->flushing = FALSE;
   }
}


/**
 * Return the number of output attributes produced by the geometry
 * shader, if present.  If no geometry shader, return the number of
 * outputs from the vertex shader.
 * \sa draw_num_shader_outputs
 */
uint
draw_current_shader_outputs(const struct draw_context *draw)
{
   if (draw->gs.geometry_shader)
      return draw->gs.num_gs_outputs;
   return draw->vs.num_vs_outputs;
}


/**
 * Return the index of the shader output which will contain the
 * vertex position.
 */
uint
draw_current_shader_position_output(const struct draw_context *draw)
{
   if (draw->gs.geometry_shader)
      return draw->gs.position_output;
   return draw->vs.position_output;
}


/**
 * Return a pointer/handle for a driver/CSO rasterizer object which
 * disabled culling, stippling, unfilled tris, etc.
 * This is used by some pipeline stages (such as wide_point, aa_line
 * and aa_point) which convert points/lines into triangles.  In those
 * cases we don't want to accidentally cull the triangles.
 *
 * \param scissor  should the rasterizer state enable scissoring?
 * \param flatshade  should the rasterizer state use flat shading?
 * \return  rasterizer CSO handle
 */
void *
draw_get_rasterizer_no_cull( struct draw_context *draw,
                             boolean scissor,
                             boolean flatshade )
{
   if (!draw->rasterizer_no_cull[scissor][flatshade]) {
      /* create now */
      struct pipe_context *pipe = draw->pipe;
      struct pipe_rasterizer_state rast;

      memset(&rast, 0, sizeof(rast));
      rast.scissor = scissor;
      rast.flatshade = flatshade;
      rast.front_winding = PIPE_WINDING_CCW;
      rast.gl_rasterization_rules = draw->rasterizer->gl_rasterization_rules;

      draw->rasterizer_no_cull[scissor][flatshade] =
         pipe->create_rasterizer_state(pipe, &rast);
   }
   return draw->rasterizer_no_cull[scissor][flatshade];
}<|MERGE_RESOLUTION|>--- conflicted
+++ resolved
@@ -48,6 +48,8 @@
    if (!draw_init(draw))
       goto fail;
 
+   draw->pipe = pipe;
+
    return draw;
 
 fail:
@@ -87,17 +89,7 @@
    if (!draw_gs_init( draw ))
       return FALSE;
 
-<<<<<<< HEAD
    return TRUE;
-=======
-   draw->pipe = pipe;
-
-   return draw;
-
-fail:
-   draw_destroy( draw );   
-   return NULL;
->>>>>>> e3a34cc7
 }
 
 
