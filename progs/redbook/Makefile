--- conflicted
+++ resolved
@@ -26,11 +26,7 @@
 .SUFFIXES: .c
 
 .c: $(LIB_DEP)
-<<<<<<< HEAD
-	$(CC) -I$(INCDIR) $(CFLAGS) $(LDFLAGS) $< $(LIBS) -o $@
-=======
-	$(APP_CC) -I$(INCDIR) $(CFLAGS) $< $(APP_LIB_DEPS) -o $@
->>>>>>> d50d68a1
+	$(APP_CC) -I$(INCDIR) $(CFLAGS) $(LDFLAGS) $< $(LIBS) -o $@
 
 
 
